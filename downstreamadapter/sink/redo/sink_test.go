--- conflicted
+++ resolved
@@ -123,13 +123,9 @@
 			UseFileBackend:        useFileBackend,
 		}
 		startTs := uint64(100)
-<<<<<<< HEAD
 		dmlMgr := New(ctx, common.NewChangeFeedIDWithName("test", common.DefaultKeyspace), startTs, cfg)
-=======
-		dmlMgr := New(ctx, common.NewChangeFeedIDWithName("test"), startTs, cfg)
 		defer dmlMgr.Close(false)
 
->>>>>>> 90c51ff9
 		var eg errgroup.Group
 		eg.Go(func() error {
 			return dmlMgr.Run(ctx)
@@ -217,13 +213,9 @@
 		EncodingWorkerNum:     workerNumberForTest,
 		FlushWorkerNum:        workerNumberForTest,
 	}
-<<<<<<< HEAD
 	logMgr := New(ctx, common.NewChangeFeedIDWithName("test", common.DefaultKeyspace), 0, cfg)
-=======
-	logMgr := New(ctx, common.NewChangeFeedIDWithName("test"), 0, cfg)
 	defer logMgr.Close(false)
 
->>>>>>> 90c51ff9
 	var eg errgroup.Group
 	eg.Go(func() error {
 		return logMgr.Run(ctx)
@@ -280,13 +272,9 @@
 		FlushWorkerNum:        redo.DefaultFlushWorkerNum,
 		UseFileBackend:        useFileBackend,
 	}
-<<<<<<< HEAD
 	dmlMgr := New(ctx, common.NewChangeFeedIDWithName("test", common.DefaultKeyspace), 0, cfg)
-=======
-	dmlMgr := New(ctx, common.NewChangeFeedIDWithName("test"), 0, cfg)
 	defer dmlMgr.Close(false)
 
->>>>>>> 90c51ff9
 	var eg errgroup.Group
 	eg.Go(func() error {
 		return dmlMgr.Run(ctx)
