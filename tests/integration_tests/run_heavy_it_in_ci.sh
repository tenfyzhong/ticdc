--- conflicted
+++ resolved
@@ -47,11 +47,7 @@
 	# 'consistent_partition_table consistent_replicate_gbk consistent_replicate_ddl'
 	''
 	# G08
-<<<<<<< HEAD
-	'bank ddl_for_split_tables_random_schedule'
-=======
 	'default_value http_proxies bank ddl_for_split_tables_random_schedule'
->>>>>>> 90c51ff9
 	# G09
 	'resolve_lock merge_table drop_many_tables'
 	# G10
@@ -128,10 +124,6 @@
 	# G09
 	'mq_sink_error_resume'
 	# G10
-<<<<<<< HEAD
-	# fail_over_ddl_mix_with_syncpoint
-=======
->>>>>>> 90c51ff9
 	'ddl_for_split_tables_random_schedule'
 	# G11
 	'ddl_with_random_move_table'
@@ -169,10 +161,6 @@
 	# G10
 	'ddl_for_split_tables_with_random_merge_and_split'
 	# G11
-<<<<<<< HEAD
-	# fail_over_ddl_mix_with_syncpoint
-=======
->>>>>>> 90c51ff9
 	'ddl_for_split_tables_random_schedule'
 	# G12
 	'ddl_with_random_move_table'
