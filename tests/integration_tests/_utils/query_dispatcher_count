#!/bin/bash
# parameter 1: ip addr with port
# parameter 2: changefeed id
# parameter 3: target count, if target count is -1, means the target count is not important, just not to be null
# parameter 4: retry count
# parameter 5: comparison mode, if set to "le" (less than or equal), compare value <= target; otherwise compare value == target

set -ex

ipAddr=${1}
changefeedID=${2}
target=${3}
retryCount=${4}
comparisonMode=${5}
<<<<<<< HEAD
=======
mode=${6:-0}
>>>>>>> 90c51ff9

echo "query dispatcher count"
count=0

while [[ $count -lt $retryCount ]]; do
	ans=$(curl -X GET http://"${ipAddr}"/api/v2/changefeeds/"${changefeedID}"/get_dispatcher_count?mode=$mode)
	echo $ans
	value=$(echo $ans | jq -r '.count')

	if [ "$target" == "-1" ]; then
		if [ "$value" != "null" ]; then
			exit 0
		fi
	else
		if [ "$comparisonMode" == "le" ]; then
			if [ "$value" -le "$target" ]; then
				exit 0
			fi
		else
			if [ "$value" == "$target" ]; then
				exit 0
			fi
		fi
	fi

	sleep 2

	count=$((count + 1))
done

echo "query dispatcher count $retryCount retries, final value: $value, target: $target"
exit 1<|MERGE_RESOLUTION|>--- conflicted
+++ resolved
@@ -12,10 +12,7 @@
 target=${3}
 retryCount=${4}
 comparisonMode=${5}
-<<<<<<< HEAD
-=======
 mode=${6:-0}
->>>>>>> 90c51ff9
 
 echo "query dispatcher count"
 count=0
