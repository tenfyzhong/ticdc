// Copyright 2020 PingCAP, Inc.
//
// Licensed under the Apache License, Version 2.0 (the "License");
// you may not use this file except in compliance with the License.
// You may obtain a copy of the License at
//
//     http://www.apache.org/licenses/LICENSE-2.0
//
// Unless required by applicable law or agreed to in writing, software
// distributed under the License is distributed on an "AS IS" BASIS,
// See the License for the specific language governing permissions and
// limitations under the License.

// Description:
// The program tests whether TiCDC can successfully move all tables replicated
// by one capture node to another capture node, ensuring the original capture
// becomes empty after the movement.

package main

import (
	"context"
	"encoding/json"
	"flag"
	"fmt"
	"io"
	"net/http"
	"strings"
	"time"

	"github.com/pingcap/log"
	v2 "github.com/pingcap/ticdc/api/v2"
	clientv2 "github.com/pingcap/ticdc/pkg/api/v2"
	"github.com/pingcap/ticdc/pkg/common"
	"github.com/pingcap/ticdc/pkg/errors"
	"github.com/pingcap/ticdc/pkg/httputil"
	"github.com/pingcap/ticdc/pkg/security"
	"go.uber.org/zap"
	"go.uber.org/zap/zapcore"
)

var (
	cdcAddr  = flag.String("cdc-addr", "127.0.0.1:8300", "CDC API address and port")
	logLevel = flag.String("log-level", "debug", "Set log level of the logger")
)

// This program moves all tables replicated by a certain capture to other captures,
// and makes sure that the original capture becomes empty.
func main() {
	flag.Parse()
	if strings.ToLower(*logLevel) == "debug" {
		log.SetLevel(zapcore.DebugLevel)
	}

	log.Info("move table test starting...")

	cluster, err := newCluster()
	if err != nil {
		log.Fatal("failed to create cluster info", zap.Error(err))
	}

	sourceNode, targetNode := getSourceAndTargetNode(cluster)

	err = cluster.moveAllTables(sourceNode, targetNode, common.DefaultMode)
	if err != nil {
		log.Fatal("failed to move tables", zap.Error(err))
	}

	log.Info("all tables are moved", zap.String("sourceNode", sourceNode), zap.String("targetNode", targetNode))

	cluster.checkSourceEmpty(sourceNode)
}

type tableInfo struct {
	changefeedKeySpace string
	changefeedName     string

	// table id
	id int64
}

// cluster is a struct that contains the ticdc cluster's
// api client and the table info of each node
// it is used to move all tables from source node to target node
type cluster struct {
	client  clientv2.APIV2Interface
	servers map[string][]tableInfo
}

func newCluster() (*cluster, error) {
	ctx, cancel := context.WithTimeout(context.Background(), 10*time.Second)
	defer cancel()

	client, err := clientv2.NewAPIClient(*cdcAddr, nil, nil)
	if err != nil {
		return nil, errors.Trace(err)
	}

	var servers []v2.Capture
	for {
		servers, err = client.Captures().List(ctx)
		if err != nil {
			return nil, errors.Trace(err)
		}
		if len(servers) > 1 {
			break
		}
		log.Info("waiting for servers to be ready", zap.Int("serverNum", len(servers)))
		time.Sleep(1 * time.Second)
	}

	serversMap := make(map[string][]tableInfo)
	for _, server := range servers {
		serversMap[server.ID] = make([]tableInfo, 0)
	}

	changefeeds, err := client.Changefeeds().List(ctx, "default", "all")
	if err != nil {
		return nil, errors.Trace(err)
	}

	for _, changefeed := range changefeeds {
		nodeTableInfos, err := listTables(*cdcAddr, changefeed.ID)
		if err != nil {
			return nil, errors.Trace(err)
		}

		log.Info("list tables", zap.Any("nodeTableInfos", nodeTableInfos))

		for _, nodeTableInfo := range nodeTableInfos {
			for _, tableID := range nodeTableInfo.TableIDs {
				serversMap[nodeTableInfo.NodeID] = append(serversMap[nodeTableInfo.NodeID], tableInfo{
					changefeedKeySpace: changefeed.Keyspace,
					changefeedName:     changefeed.ID,
					id:                 tableID,
				})
			}
		}

	}

	ret := &cluster{
		client:  client,
		servers: serversMap,
	}

	log.Info("new cluster initialized")

	return ret, nil
}

// moveAllTables moves all tables from source node to target node
func (c *cluster) moveAllTables(sourceNode, targetNode string, mode int64) error {
	for _, table := range c.servers[sourceNode] {
		if table.id == 0 {
			// table trigger dispatcher is not support to move, except the maintainer is crashed
			continue
		}
		ctx := context.Background()
		err := c.
			client.
			Changefeeds().
<<<<<<< HEAD
			MoveTable(ctx, table.changefeedKeySpace, table.changefeedName, table.id, targetNode)
=======
			MoveTable(ctx, table.changefeedNameSpace, table.changefeedName, table.id, targetNode, mode)
>>>>>>> 90c51ff9

		log.Info("move table",
			zap.String("sourceNode", sourceNode),
			zap.String("targetNode", targetNode),
			zap.Int64("tableID", table.id),
			zap.Error(err))

		if err != nil {
			log.Error("failed to move table", zap.Error(err))
			return errors.Trace(err)
		}
	}
	return nil
}

// listTables invokes the following API to get the mapping from
// captureIDs to tableIDs:
//
//	GET /api/v2/changefeed/{changefeed_id}/tables
func listTables(
	host string,
	changefeedID string,
) ([]v2.NodeTableInfo, error) {
	httpClient, err := httputil.NewClient(&security.Credential{ /* no TLS */ })
	if err != nil {
		return nil, errors.Trace(err)
	}

	ctx, cancel := context.WithTimeout(context.Background(), 10*time.Second)
	defer cancel()
	requestURL := fmt.Sprintf("http://%s/api/v2/changefeeds/%s/tables", host, changefeedID)
	resp, err := httpClient.Get(ctx, requestURL)
	if err != nil {
		return nil, errors.Trace(err)
	}
	defer func() {
		_ = resp.Body.Close()
	}()

	if resp.StatusCode != http.StatusOK {
		return nil, errors.Trace(
			errors.Errorf("HTTP API returned error status: %d, url: %s", resp.StatusCode, requestURL))
	}

	bodyBytes, err := io.ReadAll(resp.Body)
	if err != nil {
		return nil, errors.Trace(err)
	}

	var ret v2.ListResponse[v2.NodeTableInfo]
	err = json.Unmarshal(bodyBytes, &ret)
	if err != nil {
		return nil, errors.Trace(err)
	}

	return ret.Items, nil
}

func (c *cluster) checkSourceEmpty(sourceNode string) {
	clusterForCheck, err := newCluster()
	if err != nil {
		log.Fatal("failed to create cluster info", zap.Error(err))
	}

	ctx, cancel := context.WithTimeout(context.Background(), 10*time.Second)
	defer cancel()

	ticker := time.NewTicker(1 * time.Second)
	defer ticker.Stop()
	for {
		select {
		case <-ticker.C:
			sourceTables := clusterForCheck.servers[sourceNode]
			if len(sourceTables) != 0 {
				if len(sourceTables) == 1 && sourceTables[0].id == 0 {
					log.Info("source capture is empty, done")
					return
				}
				log.Info("source capture is not empty, retrying", zap.Any("sourceTables", sourceTables))
			} else {
				log.Info("source capture is empty, done")
				return
			}
		case <-ctx.Done():
			log.Fatal("context done")
		}
	}
}

func getSourceAndTargetNode(cluster *cluster) (string, string) {
	var sourceNode string
	for server, tables := range cluster.servers {
		if len(tables) == 0 {
			continue
		}
		sourceNode = server
		break
	}

	var targetNode string
	for candidateNode := range cluster.servers {
		if candidateNode != sourceNode {
			targetNode = candidateNode
		}
	}

	if targetNode == "" {
		log.Fatal("no target, unexpected")
	}

	log.Info("Get source and target node", zap.String("sourceNode", sourceNode), zap.String("targetNode", targetNode))

	return sourceNode, targetNode
}<|MERGE_RESOLUTION|>--- conflicted
+++ resolved
@@ -160,11 +160,7 @@
 		err := c.
 			client.
 			Changefeeds().
-<<<<<<< HEAD
-			MoveTable(ctx, table.changefeedKeySpace, table.changefeedName, table.id, targetNode)
-=======
-			MoveTable(ctx, table.changefeedNameSpace, table.changefeedName, table.id, targetNode, mode)
->>>>>>> 90c51ff9
+			MoveTable(ctx, table.changefeedKeySpace, table.changefeedName, table.id, targetNode, mode)
 
 		log.Info("move table",
 			zap.String("sourceNode", sourceNode),
