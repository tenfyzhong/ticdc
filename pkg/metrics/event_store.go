--- conflicted
+++ resolved
@@ -40,11 +40,7 @@
 		Subsystem: "event_store",
 		Name:      "output_event_count",
 		Help:      "The number of events output by the sorter",
-<<<<<<< HEAD
-	}, []string{"type"}) // types : kv, resolved.
-=======
 	}, []string{"type", "mode"}) // types : kv, resolved.
->>>>>>> 90c51ff9
 
 	EventStoreWriteDurationHistogram = prometheus.NewHistogram(prometheus.HistogramOpts{
 		Namespace: "ticdc",
