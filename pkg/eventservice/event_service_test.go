// Copyright 2025 PingCAP, Inc.
//
// Licensed under the Apache License, Version 2.0 (the "License");
// you may not use this file except in compliance with the License.
// You may obtain a copy of the License at
//
//     http://www.apache.org/licenses/LICENSE-2.0
//
// Unless required by applicable law or agreed to in writing, software
// distributed under the License is distributed on an "AS IS" BASIS,
// See the License for the specific language governing permissions and
// limitations under the License.

package eventservice

import (
	"context"
	"fmt"
	"math"
	"sort"
	"sync"
	"testing"
	"time"

	"github.com/pingcap/log"
	"github.com/pingcap/ticdc/eventpb"
	"github.com/pingcap/ticdc/heartbeatpb"
	"github.com/pingcap/ticdc/logservice/eventstore"
	"github.com/pingcap/ticdc/logservice/schemastore"
	"github.com/pingcap/ticdc/pkg/common"
	appcontext "github.com/pingcap/ticdc/pkg/common/context"
	commonEvent "github.com/pingcap/ticdc/pkg/common/event"
	"github.com/pingcap/ticdc/pkg/config"
	"github.com/pingcap/ticdc/pkg/filter"
	"github.com/pingcap/ticdc/pkg/integrity"
	"github.com/pingcap/ticdc/pkg/messaging"
	"github.com/pingcap/ticdc/pkg/node"
	"github.com/pingcap/ticdc/pkg/pdutil"
	"github.com/stretchr/testify/require"
	"go.uber.org/zap"
)

func startEventService(
	ctx context.Context, t *testing.T,
	mc messaging.MessageCenter, mockStore eventstore.EventStore,
) *eventService {
	mockSchemaStore := newMockSchemaStore()
	mockPDClock := pdutil.NewClock4Test()
	appcontext.SetService(appcontext.DefaultPDClock, mockPDClock)
	appcontext.SetService(appcontext.MessageCenter, mc)
	appcontext.SetService(appcontext.EventStore, mockStore)
	appcontext.SetService(appcontext.SchemaStore, mockSchemaStore)
	es := New(mockStore, mockSchemaStore)
	esImpl := es.(*eventService)
	go func() {
		err := esImpl.Run(ctx)
		if err != nil {
			t.Errorf("EventService.Run() error = %v", err)
		}
	}()
	return esImpl
}

func TestEventServiceBasic(t *testing.T) {
	ctx, cancel := context.WithCancel(context.Background())
	defer cancel()

	log.Info("start event service basic test")

	mockStore := newMockEventStore(100)
	_ = mockStore.Run(ctx)

	mc := &mockMessageCenter{
		messageCh: make(chan *messaging.TargetMessage, 100),
	}
	esImpl := startEventService(ctx, t, mc, mockStore)
	_ = esImpl.Close(ctx)

	dispatcherInfo := newMockDispatcherInfo(t, 200, common.NewDispatcherID(), 1, eventpb.ActionType_ACTION_TYPE_REGISTER)
	// register acceptor
	esImpl.registerDispatcher(ctx, dispatcherInfo)
	require.Equal(t, 1, len(esImpl.brokers))

	broker := esImpl.brokers[dispatcherInfo.GetClusterID()]
	require.NotNil(t, broker)

	controlM := commonEvent.NewCongestionControl()
	controlM.AddAvailableMemory(dispatcherInfo.GetChangefeedID().Id, broker.scanLimitInBytes+1024*1024)
	broker.handleCongestionControl(node.ID(dispatcherInfo.serverID), controlM)

	// add events to eventStore`
	helper := commonEvent.NewEventTestHelper(t)
	defer helper.Close()
	ddlEvent, kvEvents := genEvents(helper,
		`create table test.t(id int primary key, c char(50))`,
		[]string{
			`insert into test.t(id,c) values (0, "c0")`,
			`insert into test.t(id,c) values (1, "c1")`,
			`insert into test.t(id,c) values (2, "c2")`,
		}...)
	require.NotNil(t, kvEvents)

	esImpl.schemaStore.(*mockSchemaStore).AppendDDLEvent(dispatcherInfo.span.TableID, ddlEvent)

	resolvedTs := kvEvents[0].CRTs + 1
	_ = mockStore.AppendEvents(dispatcherInfo.id, resolvedTs, kvEvents[0])
	// receive events from msg center
	var (
		msgCnt   int
		dmlCount int
	)
	for {
		msg := <-mc.messageCh
		log.Info("receive message", zap.Any("message", msg))
		for _, m := range msg.Message {
			msgCnt++
			switch e := m.(type) {
			case *commonEvent.ReadyEvent:
				require.Equal(t, "event-collector", msg.Topic)
				require.Equal(t, dispatcherInfo.id, e.DispatcherID)
				require.Equal(t, uint64(0), e.GetSeq())
				log.Info("receive ready event", zap.Any("event", e))

				// 1. When a Dispatcher is register, it will send a ReadyEvent to the eventCollector.
				// 2. The eventCollector will send a reset request to the eventService.
				// 3. We are here to simulate the reset request.
				esImpl.resetDispatcher(dispatcherInfo)
				_ = mockStore.AppendEvents(dispatcherInfo.id, resolvedTs+1)
			case *commonEvent.HandshakeEvent:
				require.Equal(t, "event-collector", msg.Topic)
				require.Equal(t, dispatcherInfo.id, e.DispatcherID)
				require.Equal(t, dispatcherInfo.startTs, e.GetStartTs())
				require.Equal(t, uint64(1), e.Seq)
				log.Info("receive handshake event", zap.Any("event", e))

				_ = mockStore.AppendEvents(dispatcherInfo.id, kvEvents[1].CRTs+1, kvEvents[1])
				_ = mockStore.AppendEvents(dispatcherInfo.id, kvEvents[2].CRTs+1, kvEvents[2])
			case *commonEvent.BatchDMLEvent:
				require.Equal(t, "event-collector", msg.Topic)
				// first dml has one event, second dml has two events
				if dmlCount == 0 {
					require.Equal(t, int32(1), e.Len())
				} else if dmlCount == 1 {
					require.Equal(t, int32(2), e.Len())
				}
				dmlCount += len(e.DMLEvents)
				require.Equal(t, kvEvents[dmlCount-1].CRTs, e.GetCommitTs())
				require.Equal(t, uint64(dmlCount+2), e.GetSeq())
			case *commonEvent.DDLEvent:
				require.Equal(t, "event-collector", msg.Topic)
				require.Equal(t, ddlEvent.FinishedTs, e.FinishedTs)
				require.Equal(t, uint64(2), e.Seq)
			case *commonEvent.BatchResolvedEvent:
				log.Info("receive watermark", zap.Uint64("ts", e.Events[0].ResolvedTs))
			}
		}
		if msgCnt == 5 {
			break
		}
	}
}

var _ messaging.MessageCenter = &mockMessageCenter{}

// mockMessageCenter is a mock implementation of the MessageCenter interface
type mockMessageCenter struct {
	messageCh chan *messaging.TargetMessage
}

func newMockMessageCenter() *mockMessageCenter {
	return &mockMessageCenter{
		messageCh: make(chan *messaging.TargetMessage, 100),
	}
}

func (m *mockMessageCenter) OnNodeChanges(nodeInfos map[node.ID]*node.Info) {
}

func (m *mockMessageCenter) SendEvent(event *messaging.TargetMessage) error {
	m.messageCh <- event
	return nil
}

func (m *mockMessageCenter) SendCommand(command *messaging.TargetMessage) error {
	m.messageCh <- command
	return nil
}

func (m *mockMessageCenter) RegisterHandler(topic string, handler messaging.MessageHandler) {
}

func (m *mockMessageCenter) DeRegisterHandler(topic string) {
}

func (m *mockMessageCenter) AddTarget(id node.ID, epoch uint64, addr string) {
}

func (m *mockMessageCenter) RemoveTarget(id node.ID) {
}

func (m *mockMessageCenter) Close() {
}

func (m *mockMessageCenter) IsReadyToSend(id node.ID) bool {
	return true
}

var _ eventstore.EventStore = &mockEventStore{}

// mockEventStore is a mock implementation of the EventStore interface
type mockEventStore struct {
	resolvedTsUpdateInterval time.Duration
	dispatcherMap            sync.Map // key is common.DispatcherID, value is span
	spansMap                 sync.Map // key is *heartbeatpb.TableSpan
}

func newMockEventStore(resolvedTsUpdateInterval int) *mockEventStore {
	return &mockEventStore{
		resolvedTsUpdateInterval: time.Millisecond * time.Duration(resolvedTsUpdateInterval),
		spansMap:                 sync.Map{},
	}
}

// AppendEvents appends events to the event store for a specific dispatcher.
// It will update the span stats and the span stats will notify the resolved ts notifier.
func (m *mockEventStore) AppendEvents(dispatcherID common.DispatcherID, resolvedTs uint64, events ...*common.RawKVEntry) error {
	span, ok := m.dispatcherMap.Load(dispatcherID)
	if !ok {
		return fmt.Errorf("dispatcher not found: %v", dispatcherID)
	}
	spanStats, ok := m.spansMap.Load(span)
	if !ok {
		return fmt.Errorf("span not found: %v", span)
	}
	log.Info("append events", zap.Any("dispatcherID", dispatcherID), zap.Any("resolvedTs", resolvedTs), zap.Int("eventsNum", len(events)))
	spanStats.(*mockSpanStats).update(resolvedTs, events...)
	return nil
}

// Fake implementation for test
func (m *mockEventStore) GetDispatcherDMLEventState(dispatcherID common.DispatcherID) (
	bool,
	eventstore.DMLEventState,
) {
	span, ok := m.dispatcherMap.Load(dispatcherID)
	if !ok {
		return false, eventstore.DMLEventState{
			MaxEventCommitTs: 0,
		}
	}
	spanStats, ok := m.spansMap.Load(span)
	if !ok {
		return false, eventstore.DMLEventState{
			MaxEventCommitTs: 0,
		}
	}
	return true, eventstore.DMLEventState{
		MaxEventCommitTs: spanStats.(*mockSpanStats).latestCommitTs(),
	}
}

func (m *mockEventStore) Name() string {
	return "mockEventStore"
}

func (m *mockEventStore) Run(ctx context.Context) error {
	// Loop all spans and notify the watermarkNotifier.
	ticker := time.NewTicker(time.Millisecond * 10)
	go func() {
		for {
			select {
			case <-ctx.Done():
				return
			case <-ticker.C:
				m.spansMap.Range(func(key, value any) bool {
					spanStats := value.(*mockSpanStats)
					spanStats.resolvedTsNotifier(spanStats.getResolvedTs(), spanStats.latestCommitTs())
					return true
				})
			}
		}
	}()
	return nil
}

func (m *mockEventStore) Close(ctx context.Context) error {
	return nil
}

func (m *mockEventStore) UpdateDispatcherCheckpointTs(dispatcherID common.DispatcherID, gcTS uint64) {
}

func (m *mockEventStore) UnregisterDispatcher(dispatcherID common.DispatcherID) {
	span, ok := m.dispatcherMap.Load(dispatcherID)
	if ok {
		m.spansMap.Delete(span)
	}
}

func (m *mockEventStore) GetIterator(dispatcherID common.DispatcherID, dataRange common.DataRange) eventstore.EventIterator {
	span, ok := m.dispatcherMap.Load(dispatcherID)
	if !ok {
		log.Panic("dispatcher not found", zap.Stringer("dispatcherID", dispatcherID))
	}

	v, ok := m.spansMap.Load(span)
	if !ok {
		log.Panic("span not found", zap.Any("span", span), zap.Stringer("dispatcherID", dispatcherID))
	}

	spanStats := v.(*mockSpanStats)
	events := spanStats.getAllEvents()

	entries := make([]*common.RawKVEntry, 0)
	for _, e := range events {
		if e.CRTs > dataRange.CommitTsStart && e.CRTs <= dataRange.CommitTsEnd {
			entries = append(entries, e)
		}
	}

	var iter eventstore.EventIterator
	if len(entries) != 0 {
		iter = &mockEventIterator{events: entries}
	}
	return iter
}

func (m *mockEventStore) RegisterDispatcher(
	dispatcherID common.DispatcherID,
	span *heartbeatpb.TableSpan,
	startTS common.Ts,
	notifier eventstore.ResolvedTsNotifier,
	_ bool,
	_ bool,
) bool {
	log.Info("subscribe table span", zap.Any("span", span), zap.Uint64("startTs", startTS), zap.Any("dispatcherID", dispatcherID))
	spanStats := &mockSpanStats{
		startTs:            startTS,
		resolvedTsNotifier: notifier,
		pendingEvents:      make([]*common.RawKVEntry, 0),
	}
	spanStats.resolvedTs = startTS
	m.spansMap.Store(span, spanStats)
	m.dispatcherMap.Store(dispatcherID, span)
	return true
}

type mockEventIterator struct {
	events       []*common.RawKVEntry
	prevStartTS  uint64
	prevCommitTS uint64
	rowCount     int
}

func (iter *mockEventIterator) Next() (*common.RawKVEntry, bool) {
	if len(iter.events) == 0 {
		return nil, false
	}

	row := iter.events[0]
	iter.events = iter.events[1:]
	isNewTxn := false
	if iter.prevCommitTS == 0 || row.StartTs != iter.prevStartTS || row.CRTs != iter.prevCommitTS {
		isNewTxn = true
	}
	iter.prevStartTS = row.StartTs
	iter.prevCommitTS = row.CRTs
	iter.rowCount++
	return row, isNewTxn
}

func (m *mockEventIterator) Close() (int64, error) {
	return 0, nil
}

var _ schemastore.SchemaStore = &mockSchemaStore{}

type mockSchemaStore struct {
	DDLEvents map[common.TableID][]commonEvent.DDLEvent
	TableInfo map[common.TableID]*mockVersionTableInfo

	resolvedTs     uint64
	maxDDLCommitTs uint64
}

type mockVersionTableInfo struct {
	tableInfos    []*common.TableInfo
	deleteVersion uint64
}

func newMockSchemaStore() *mockSchemaStore {
	return &mockSchemaStore{
		DDLEvents:      make(map[common.TableID][]commonEvent.DDLEvent),
		TableInfo:      make(map[common.TableID]*mockVersionTableInfo),
		resolvedTs:     math.MaxUint64,
		maxDDLCommitTs: math.MaxUint64,
	}
}

func (m *mockSchemaStore) Name() string {
	return "mockSchemaStore"
}

func (m *mockSchemaStore) Run(ctx context.Context) error {
	return nil
}

func (m *mockSchemaStore) Close(ctx context.Context) error {
	return nil
}

func (m *mockSchemaStore) DeleteTable(id common.TableID, ts common.Ts) {
	if info, ok := m.TableInfo[id]; ok {
		info.deleteVersion = uint64(ts)
	} else {
		m.TableInfo[id] = &mockVersionTableInfo{
			tableInfos:    make([]*common.TableInfo, 0),
			deleteVersion: uint64(ts),
		}
	}
}

func (m *mockSchemaStore) AppendDDLEvent(id common.TableID, ddls ...commonEvent.DDLEvent) {
	for _, ddl := range ddls {
		m.DDLEvents[id] = append(m.DDLEvents[id], ddl)
		if _, ok := m.TableInfo[id]; !ok {
			m.TableInfo[id] = &mockVersionTableInfo{
				tableInfos:    make([]*common.TableInfo, 0),
				deleteVersion: math.MaxUint64,
			}
		}
		m.TableInfo[id].tableInfos = append(m.TableInfo[id].tableInfos, ddl.TableInfo)
	}
}

func (m *mockSchemaStore) GetTableInfo(tableID common.TableID, ts common.Ts) (*common.TableInfo, error) {
	if info, ok := m.TableInfo[tableID]; ok {
		if info.deleteVersion <= uint64(ts) {
			return nil, &schemastore.TableDeletedError{}
		}
		infos := m.TableInfo[tableID].tableInfos
		idx := sort.Search(len(infos), func(i int) bool {
			return infos[i].GetUpdateTS() > uint64(ts)
		})
		if idx == 0 {
			return nil, nil
		}
		return infos[idx-1], nil
	}
	return nil, nil
}

func (m *mockSchemaStore) GetAllPhysicalTables(snapTs uint64, filter filter.Filter) ([]commonEvent.Table, error) {
	return nil, nil
}

func (m *mockSchemaStore) GetTableDDLEventState(tableID int64) schemastore.DDLEventState {
	return schemastore.DDLEventState{
		ResolvedTs:       m.resolvedTs,
		MaxEventCommitTs: m.maxDDLCommitTs,
	}
}

func (m *mockSchemaStore) RegisterTable(
	tableID int64,
	startTS common.Ts,
) error {
	return nil
}

func (m *mockSchemaStore) UnregisterTable(_ int64) error {
	return nil
}

// GetNextDDLEvents returns the next ddl event which finishedTs is within the range (start, end]
func (m *mockSchemaStore) FetchTableDDLEvents(dispatcherID common.DispatcherID, tableID int64, tableFilter filter.Filter, start, end uint64) ([]commonEvent.DDLEvent, error) {
	events := m.DDLEvents[tableID]
	if len(events) == 0 {
		return nil, nil
	}
	l := sort.Search(len(events), func(i int) bool {
		return events[i].FinishedTs > start
	})
	if l == len(events) {
		return nil, nil
	}
	r := sort.Search(len(events), func(i int) bool {
		return events[i].FinishedTs > end
	})
	return events[l:r], nil
}

func (m *mockSchemaStore) FetchTableTriggerDDLEvents(tableFilter filter.Filter, start uint64, limit int) ([]commonEvent.DDLEvent, uint64, error) {
	return nil, 0, nil
}

type mockSpanStats struct {
	mu                 sync.RWMutex
	startTs            uint64
	resolvedTs         uint64
	pendingEvents      []*common.RawKVEntry
	resolvedTsNotifier func(watermark uint64, latestCommitTs uint64)
}

func (m *mockSpanStats) getAllEvents() []*common.RawKVEntry {
	m.mu.RLock()
	defer m.mu.RUnlock()
	events := make([]*common.RawKVEntry, 0, len(m.pendingEvents))
	events = append(events, m.pendingEvents...)
	return events
}

func (m *mockSpanStats) getResolvedTs() uint64 {
	m.mu.RLock()
	defer m.mu.RUnlock()
	return m.resolvedTs
}

func (m *mockSpanStats) update(resolvedTs uint64, events ...*common.RawKVEntry) {
	m.mu.Lock()
	m.pendingEvents = append(m.pendingEvents, events...)
	m.resolvedTs = resolvedTs
	m.mu.Unlock()

	m.resolvedTsNotifier(resolvedTs, m.latestCommitTs())
}

func (m *mockSpanStats) latestCommitTs() uint64 {
	m.mu.RLock()
	defer m.mu.RUnlock()
	if len(m.pendingEvents) == 0 {
		return 0
	}
	return m.pendingEvents[len(m.pendingEvents)-1].CRTs
}

var _ DispatcherInfo = &mockDispatcherInfo{}

// mockDispatcherInfo is a mock implementation of the AcceptorInfo interface
type mockDispatcherInfo struct {
<<<<<<< HEAD
	clusterID         uint64
	serverID          string
	changefeedID      common.ChangeFeedID
=======
	changefeedID      common.ChangeFeedID
	clusterID         uint64
	serverID          string
>>>>>>> 90c51ff9
	id                common.DispatcherID
	topic             string
	span              *heartbeatpb.TableSpan
	startTs           uint64
	actionType        eventpb.ActionType
	filter            filter.Filter
	bdrMode           bool
	integrity         *integrity.Config
	tz                *time.Location
<<<<<<< HEAD
	redo              bool
=======
	mode              int64
>>>>>>> 90c51ff9
	enableSyncPoint   bool
	nextSyncPoint     uint64
	syncPointInterval time.Duration
}

func newMockDispatcherInfo(t *testing.T, startTs uint64, dispatcherID common.DispatcherID, tableID int64, actionType eventpb.ActionType) *mockDispatcherInfo {
	cfg := config.NewDefaultFilterConfig()
	filter, err := filter.NewFilter(cfg, "", false, false)
	require.NoError(t, err)
	return &mockDispatcherInfo{
		clusterID:    1,
		serverID:     "server1",
		id:           dispatcherID,
		changefeedID: common.NewChangefeedID4Test("default", "test"),
		topic:        "topic1",
		span: &heartbeatpb.TableSpan{
			TableID:  tableID,
			StartKey: []byte("a"),
			EndKey:   []byte("z"),
		},
		startTs:    startTs,
		actionType: actionType,
		filter:     filter,
		bdrMode:    false,
		integrity:  config.GetDefaultReplicaConfig().Integrity,
		tz:         time.Local,
	}
}

func (m *mockDispatcherInfo) GetID() common.DispatcherID {
	return m.id
}

func (m *mockDispatcherInfo) GetClusterID() uint64 {
	return m.clusterID
}

func (m *mockDispatcherInfo) GetTopic() string {
	return m.topic
}

func (m *mockDispatcherInfo) GetServerID() string {
	return m.serverID
}

func (m *mockDispatcherInfo) GetTableSpan() *heartbeatpb.TableSpan {
	return m.span
}

func (m *mockDispatcherInfo) GetStartTs() uint64 {
	return m.startTs
}

func (m *mockDispatcherInfo) GetActionType() eventpb.ActionType {
	return m.actionType
}

func (m *mockDispatcherInfo) GetChangefeedID() common.ChangeFeedID {
	return m.changefeedID
}

func (m *mockDispatcherInfo) GetFilterConfig() *config.FilterConfig {
	return &config.FilterConfig{
		Rules: []string{"*.*"},
	}
}

func (m *mockDispatcherInfo) SyncPointEnabled() bool {
	return m.enableSyncPoint
}

func (m *mockDispatcherInfo) GetSyncPointTs() uint64 {
	return m.nextSyncPoint
}

func (m *mockDispatcherInfo) GetSyncPointInterval() time.Duration {
	return m.syncPointInterval
}

func (m *mockDispatcherInfo) GetFilter() filter.Filter {
	return m.filter
}

func (m *mockDispatcherInfo) IsOnlyReuse() bool {
	return false
}

func (m *mockDispatcherInfo) GetBdrMode() bool {
	return m.bdrMode
}

func (m *mockDispatcherInfo) GetIntegrity() *integrity.Config {
	return m.integrity
}

func (m *mockDispatcherInfo) GetTimezone() *time.Location {
	return m.tz
}

func (m *mockDispatcherInfo) GetMode() int64 {
	return m.mode
}

func (m *mockDispatcherInfo) GetEpoch() uint64 {
	return 0
}

func (m *mockDispatcherInfo) IsOutputRawChangeEvent() bool {
	return false
}

func genEvents(helper *commonEvent.EventTestHelper, ddl string, dmls ...string) (commonEvent.DDLEvent, []*common.RawKVEntry) {
	job := helper.DDL2Job(ddl)
	kvEvents := helper.DML2RawKv(job.TableID, job.BinlogInfo.FinishedTS, dmls...)
	return commonEvent.DDLEvent{
		Version:    commonEvent.DDLEventVersion,
		FinishedTs: job.BinlogInfo.FinishedTS,
		TableID:    job.BinlogInfo.TableInfo.ID,
		SchemaName: job.SchemaName,
		TableName:  job.TableName,
		Query:      ddl,
		TableInfo:  common.WrapTableInfo(job.SchemaName, job.BinlogInfo.TableInfo),
	}, kvEvents
}

// insertToDeleteRow converts an insert row to a delete row to facilitate the test.
func insertToDeleteRow(rawEvent *common.RawKVEntry) *common.RawKVEntry {
	res := &common.RawKVEntry{
		StartTs:  rawEvent.StartTs,
		CRTs:     rawEvent.CRTs,
		Key:      rawEvent.Key,
		OldValue: rawEvent.Value,
		OpType:   common.OpTypeDelete,
	}
	return res
}

// This test is to test the mockEventIterator works as expected.
func TestMockEventIterator(t *testing.T) {
	iter := &mockEventIterator{
		events: make([]*common.RawKVEntry, 0),
	}

	// Case 1: empty iterator
	row, isNewTxn := iter.Next()
	require.False(t, isNewTxn)
	require.Nil(t, row)

	// Case 2: iterator with 2 txns that has 2 rows
	row1 := &common.RawKVEntry{
		StartTs: 1,
		CRTs:    5,
	}
	row2 := &common.RawKVEntry{
		StartTs: 2,
		CRTs:    5,
	}

	iter.events = append(iter.events, row1, row1)
	iter.events = append(iter.events, row2, row2)

	// txn-1, row-1
	row, isNewTxn = iter.Next()
	require.True(t, isNewTxn)
	require.NotNil(t, row)
	// txn-1, row-2
	row, isNewTxn = iter.Next()
	require.False(t, isNewTxn)
	require.NotNil(t, row)

	// txn-2, row1
	row, isNewTxn = iter.Next()
	require.True(t, isNewTxn)
	require.NotNil(t, row)
	// txn2, row2
	row, isNewTxn = iter.Next()
	require.False(t, isNewTxn)
	require.NotNil(t, row)
}<|MERGE_RESOLUTION|>--- conflicted
+++ resolved
@@ -538,15 +538,9 @@
 
 // mockDispatcherInfo is a mock implementation of the AcceptorInfo interface
 type mockDispatcherInfo struct {
-<<<<<<< HEAD
-	clusterID         uint64
-	serverID          string
-	changefeedID      common.ChangeFeedID
-=======
 	changefeedID      common.ChangeFeedID
 	clusterID         uint64
 	serverID          string
->>>>>>> 90c51ff9
 	id                common.DispatcherID
 	topic             string
 	span              *heartbeatpb.TableSpan
@@ -556,11 +550,7 @@
 	bdrMode           bool
 	integrity         *integrity.Config
 	tz                *time.Location
-<<<<<<< HEAD
-	redo              bool
-=======
 	mode              int64
->>>>>>> 90c51ff9
 	enableSyncPoint   bool
 	nextSyncPoint     uint64
 	syncPointInterval time.Duration
