--- conflicted
+++ resolved
@@ -171,59 +171,25 @@
 ) *Maintainer {
 	mc := appcontext.GetService[messaging.MessageCenter](appcontext.MessageCenter)
 	nodeManager := appcontext.GetService[*watcher.NodeManager](watcher.NodeManagerName)
-<<<<<<< HEAD
-	tableTriggerEventDispatcherID := common.NewDispatcherID()
+
 	keyspaceID := uint32(0)
 	if keyspaceMeta != nil {
 		keyspaceID = keyspaceMeta.Id
 	}
-	log.Info("new maintainer", zap.Uint32("keyspaceID", keyspaceID))
-	ddlSpan := replica.NewWorkingSpanReplication(
-		cfID,
-		tableTriggerEventDispatcherID,
-		common.DDLSpanSchemaID,
-		common.KeyspaceDDLSpan(keyspaceID),
-		&heartbeatpb.TableSpanStatus{
-			ID:              tableTriggerEventDispatcherID.ToPB(),
-			ComponentStatus: heartbeatpb.ComponentState_Working,
-			CheckpointTs:    checkpointTs,
-		},
-		selfNode.ID)
-=======
->>>>>>> 59077ec5
-
-	tableTriggerEventDispatcherID, ddlSpan := newDDLSpan(cfID, checkpointTs, selfNode, common.DefaultMode)
+
+	tableTriggerEventDispatcherID, ddlSpan := newDDLSpan(keyspaceID, cfID, checkpointTs, selfNode, common.DefaultMode)
 	var redoDDLSpan *replica.SpanReplication
 	enableRedo := redo.IsConsistentEnabled(cfg.Config.Consistent.Level)
 	if enableRedo {
-		_, redoDDLSpan = newDDLSpan(cfID, checkpointTs, selfNode, common.RedoMode)
+		_, redoDDLSpan = newDDLSpan(keyspaceID, cfID, checkpointTs, selfNode, common.RedoMode)
 	}
 	m := &Maintainer{
 		id:                cfID,
 		selfNode:          selfNode,
 		eventCh:           chann.NewAutoDrainChann[*Event](),
 		startCheckpointTs: checkpointTs,
-<<<<<<< HEAD
-		controller: NewController(
-			cfID,
-			checkpointTs,
-			taskScheduler,
-			cfg.Config,
-			ddlSpan,
-			conf.AddTableBatchSize,
-			time.Duration(conf.CheckBalanceInterval),
-			keyspaceMeta),
-		mc:            mc,
-		removed:       atomic.NewBool(false),
-		nodeManager:   nodeManager,
-		closedNodes:   make(map[node.ID]struct{}),
-		statusChanged: atomic.NewBool(true),
-		config:        cfg,
-		pdClock:       appcontext.GetService[pdutil.Clock](appcontext.DefaultPDClock),
-
-=======
 		controller: NewController(cfID, checkpointTs, taskScheduler,
-			cfg.Config, ddlSpan, redoDDLSpan, conf.AddTableBatchSize, time.Duration(conf.CheckBalanceInterval), enableRedo),
+			cfg.Config, ddlSpan, redoDDLSpan, conf.AddTableBatchSize, time.Duration(conf.CheckBalanceInterval), keyspaceMeta, enableRedo),
 		mc:                    mc,
 		removed:               atomic.NewBool(false),
 		nodeManager:           nodeManager,
@@ -231,7 +197,6 @@
 		statusChanged:         atomic.NewBool(true),
 		config:                cfg,
 		pdClock:               appcontext.GetService[pdutil.Clock](appcontext.DefaultPDClock),
->>>>>>> 59077ec5
 		ddlSpan:               ddlSpan,
 		redoDDLSpan:           redoDDLSpan,
 		checkpointTsByCapture: newWatermarkCaptureMap(),
@@ -832,11 +797,11 @@
 	return config.IsMySQLCompatibleScheme(scheme), nil
 }
 
-func newDDLSpan(cfID common.ChangeFeedID, checkpointTs uint64, selfNode *node.Info, mode int64) (common.DispatcherID, *replica.SpanReplication) {
+func newDDLSpan(keyspaceID uint32, cfID common.ChangeFeedID, checkpointTs uint64, selfNode *node.Info, mode int64) (common.DispatcherID, *replica.SpanReplication) {
 	tableTriggerEventDispatcherID := common.NewDispatcherID()
 	ddlSpan := replica.NewWorkingSpanReplication(cfID, tableTriggerEventDispatcherID,
 		common.DDLSpanSchemaID,
-		common.DDLSpan, &heartbeatpb.TableSpanStatus{
+		common.KeyspaceDDLSpan(keyspaceID), &heartbeatpb.TableSpanStatus{
 			ID:              tableTriggerEventDispatcherID.ToPB(),
 			ComponentStatus: heartbeatpb.ComponentState_Working,
 			CheckpointTs:    checkpointTs,
