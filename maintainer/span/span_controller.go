// Copyright 2024 PingCAP, Inc.
//
// Licensed under the Apache License, Version 2.0 (the "License");
// you may not use this file except in compliance with the License.
// You may obtain a copy of the License at
//
//     http://www.apache.org/licenses/LICENSE-2.0
//
// Unless required by applicable law or agreed to in writing, software
// distributed under the License is distributed on an "AS IS" BASIS,
// See the License for the specific language governing permissions and
// limitations under the License.

package span

import (
	"context"
	"math"
	"sync"

	"github.com/pingcap/log"
	"github.com/pingcap/ticdc/heartbeatpb"
	"github.com/pingcap/ticdc/maintainer/replica"
	"github.com/pingcap/ticdc/maintainer/split"
	"github.com/pingcap/ticdc/pkg/common"
	appcontext "github.com/pingcap/ticdc/pkg/common/context"
	commonEvent "github.com/pingcap/ticdc/pkg/common/event"
	"github.com/pingcap/ticdc/pkg/config"
	"github.com/pingcap/ticdc/pkg/node"
	pkgreplica "github.com/pingcap/ticdc/pkg/scheduler/replica"
	"github.com/pingcap/ticdc/server/watcher"
	"github.com/pingcap/ticdc/utils"
	"go.uber.org/zap"
)

var _ pkgreplica.ReplicationDB[common.DispatcherID, *replica.SpanReplication] = &Controller{}

// Controller manages the lifecycle and scheduling of data replication spans for a changefeed.
// It serves as the central coordinator for span operations, including creation, scheduling,
// status tracking, and cleanup. The controller maintains multiple indexing structures to
// efficiently access spans by different dimensions (dispatcher ID, table ID, schema ID).
//
// Key responsibilities:
// - Span lifecycle management (add, remove, update)
// - Multi-dimensional indexing for efficient span lookup
// - Replication status tracking and state transitions
// - DDL operation handling and schema updates
// - Table splitting for cross-node replication
// - Concurrent access control and thread safety
//
// The controller also implements the ReplicationDB interface to provide standardized replication database functionality
type Controller struct {
	// changefeedID uniquely identifies the changefeed this Controller belongs to
	changefeedID common.ChangeFeedID
	// ddlSpan is a special span that handles DDL operations, it is always on the same node as the maintainer
	// so no need to schedule it
	ddlSpan *replica.SpanReplication

	// mu protects concurrent access to [pkgreplica.ReplicationDB, ddlSpan, allTasks, schemaTasks, tableTasks]
	mu sync.RWMutex
	// ReplicationDB tracks the scheduling status of spans
	pkgreplica.ReplicationDB[common.DispatcherID, *replica.SpanReplication]
	// allTasks maps dispatcher IDs to their spans, including table trigger dispatchers
	allTasks map[common.DispatcherID]*replica.SpanReplication
	// schemaTasks provides quick access to spans by schema ID
	schemaTasks map[int64]map[common.DispatcherID]*replica.SpanReplication
	// tableTasks provides quick access to spans by table ID
	tableTasks map[int64]map[common.DispatcherID]*replica.SpanReplication

	// newGroupChecker creates a GroupChecker for validating span groups
	newGroupChecker func(groupID pkgreplica.GroupID) pkgreplica.GroupChecker[common.DispatcherID, *replica.SpanReplication]

	nodeManager            *watcher.NodeManager
	splitter               *split.Splitter
	enableTableAcrossNodes bool
	ddlDispatcherID        common.DispatcherID
<<<<<<< HEAD
=======
	mode                   int64
>>>>>>> 90c51ff9
	enableSplittableCheck  bool
}

// NewController creates a new span controller
func NewController(
	changefeedID common.ChangeFeedID,
	ddlSpan *replica.SpanReplication,
	splitter *split.Splitter,
	schedulerCfg *config.ChangefeedSchedulerConfig,
	mode int64,
) *Controller {
	c := &Controller{
		changefeedID:           changefeedID,
		ddlSpan:                ddlSpan,
		newGroupChecker:        replica.GetNewGroupChecker(changefeedID, schedulerCfg),
		nodeManager:            appcontext.GetService[*watcher.NodeManager](watcher.NodeManagerName),
		splitter:               splitter,
		ddlDispatcherID:        ddlSpan.ID,
<<<<<<< HEAD
=======
		mode:                   mode,
>>>>>>> 90c51ff9
		enableTableAcrossNodes: schedulerCfg != nil && schedulerCfg.EnableTableAcrossNodes,
		enableSplittableCheck:  schedulerCfg != nil && schedulerCfg.EnableSplittableCheck,
	}

	c.reset(c.ddlSpan)
	return c
}

// doWithRLock is a helper function to execute the action with a read lock
func (c *Controller) doWithRLock(action func()) {
	c.mu.RLock()
	defer c.mu.RUnlock()
	action()
}

// reset resets the maps of Controller
func (c *Controller) reset(ddlSpan *replica.SpanReplication) {
	c.schemaTasks = make(map[int64]map[common.DispatcherID]*replica.SpanReplication)
	c.tableTasks = make(map[int64]map[common.DispatcherID]*replica.SpanReplication)
	c.allTasks = make(map[common.DispatcherID]*replica.SpanReplication)
	c.ReplicationDB = pkgreplica.NewReplicationDB(c.changefeedID.String(), c.doWithRLock, c.newGroupChecker)
	c.initializeDDLSpan(ddlSpan)
}

func (c *Controller) initializeDDLSpan(ddlSpan *replica.SpanReplication) {
	// we don't need to schedule the ddl span, but added it to the allTasks map, so we can access it by id
	c.allTasks[ddlSpan.ID] = ddlSpan
	// dispatcher will report a block event with table ID 0,
	// so we need to add it to the table map
	c.tableTasks[ddlSpan.Span.TableID] = map[common.DispatcherID]*replica.SpanReplication{
		ddlSpan.ID: ddlSpan,
	}
	// also put it to the schema map
	c.schemaTasks[ddlSpan.GetSchemaID()] = map[common.DispatcherID]*replica.SpanReplication{
		ddlSpan.ID: ddlSpan,
	}
}

// AddNewTable adds a new table to the span controller
// This is a complex business logic method that handles table splitting and span creation
func (c *Controller) AddNewTable(table commonEvent.Table, startTs uint64) {
	if c.IsTableExists(table.TableID) {
		log.Warn("table already add, ignore",
			zap.String("changefeed", c.changefeedID.Name()),
			zap.Int64("schema", table.SchemaID),
			zap.Int64("table", table.TableID))
		return
	}
	span := common.TableIDToComparableSpan(table.TableID)
	tableSpan := &heartbeatpb.TableSpan{
		TableID:  table.TableID,
		StartKey: span.StartKey,
		EndKey:   span.EndKey,
	}
	tableSpans := []*heartbeatpb.TableSpan{tableSpan}

	// Determine if the table can be split based on configuration and table splittable status
	if c.enableTableAcrossNodes && c.splitter != nil && (table.Splitable || !c.enableSplittableCheck) {
		tableSpans = c.splitter.Split(context.Background(), tableSpan, 0, split.SplitTypeRegionCount)
	}
	c.AddNewSpans(table.SchemaID, tableSpans, startTs)
}

// AddWorkingSpans adds working spans
func (c *Controller) AddWorkingSpans(tableMap utils.Map[*heartbeatpb.TableSpan, *replica.SpanReplication]) {
	tableMap.Ascend(func(span *heartbeatpb.TableSpan, stm *replica.SpanReplication) bool {
		c.AddReplicatingSpan(stm)
		return true
	})
}

// AddNewSpans creates new spans for the given schema and table spans
// This is a complex business logic method that handles span creation
func (c *Controller) AddNewSpans(schemaID int64, tableSpans []*heartbeatpb.TableSpan, startTs uint64) {
	for _, span := range tableSpans {
		dispatcherID := common.NewDispatcherID()
		replicaSet := replica.NewSpanReplication(c.changefeedID, dispatcherID, schemaID, span, startTs, c.mode)
		c.AddAbsentReplicaSet(replicaSet)
	}
}

func (c *Controller) GetMinCheckpointTsForAbsentSpans() uint64 {
	minCheckpointTs := uint64(math.MaxUint64)
	for _, span := range c.GetAbsent() {
		if span.GetStatus().CheckpointTs < minCheckpointTs {
			minCheckpointTs = span.GetStatus().CheckpointTs
		}
	}
	return minCheckpointTs
}

// GetTaskByID returns the replica set by the id, it will search the replicating, scheduling and absent map
func (c *Controller) GetTaskByID(id common.DispatcherID) *replica.SpanReplication {
	c.mu.RLock()
	defer c.mu.RUnlock()

	return c.allTasks[id]
}

// GetTasksByTableID returns the spans by the table id
func (c *Controller) GetTasksByTableID(tableID int64) []*replica.SpanReplication {
	c.mu.RLock()
	defer c.mu.RUnlock()

	var tasks []*replica.SpanReplication
	for _, task := range c.tableTasks[tableID] {
		tasks = append(tasks, task)
	}
	return tasks
}

// GetTasksBySchemaID returns the spans by the schema id
func (c *Controller) GetTasksBySchemaID(schemaID int64) []*replica.SpanReplication {
	c.mu.RLock()
	defer c.mu.RUnlock()

	sm, ok := c.schemaTasks[schemaID]
	if !ok {
		return nil
	}
	replicaSets := make([]*replica.SpanReplication, 0, len(sm))
	for _, v := range sm {
		replicaSets = append(replicaSets, v)
	}
	return replicaSets
}

// GetAllTasks returns all the spans in the db, it will also return the ddl span
func (c *Controller) GetAllTasks() []*replica.SpanReplication {
	c.mu.RLock()
	defer c.mu.RUnlock()

	tasks := make([]*replica.SpanReplication, 0, len(c.allTasks))
	for _, task := range c.allTasks {
		tasks = append(tasks, task)
	}
	return tasks
}

// GetTaskSizeBySchemaID returns the size of the task by the schema id
func (c *Controller) GetTaskSizeBySchemaID(schemaID int64) int {
	c.mu.RLock()
	defer c.mu.RUnlock()

	sm, ok := c.schemaTasks[schemaID]
	if ok {
		return len(sm)
	}
	return 0
}

// TaskSize returns the total task size in the db, it includes replicating, scheduling and absent tasks
func (c *Controller) TaskSize() int {
	c.mu.RLock()
	defer c.mu.RUnlock()

	// the ddl span is a special span, we don't need to schedule it
	return len(c.allTasks)
}

// IsTableExists checks if the table exists in the db
func (c *Controller) IsTableExists(tableID int64) bool {
	c.mu.RLock()
	defer c.mu.RUnlock()

	tm, ok := c.tableTasks[tableID]
	return ok && len(tm) > 0
}

// UpdateSchemaID will update the schema id of the table, and move the task to the new schema map.
// It is called when a DDL like `ALTER TABLE old_schema.old_tbl RENAME TO new_schema.new_tbl` is executed.
func (c *Controller) UpdateSchemaID(tableID, newSchemaID int64) {
	c.mu.Lock()
	defer c.mu.Unlock()

	for _, span := range c.tableTasks[tableID] {
		oldSchemaID := span.GetSchemaID()
		// update schemaID
		span.SetSchemaID(newSchemaID)

		// update schema map
		schemaMap, ok := c.schemaTasks[oldSchemaID]
		if ok {
			delete(schemaMap, span.ID)
			// clear the map if empty
			if len(schemaMap) == 0 {
				delete(c.schemaTasks, oldSchemaID)
			}
		}
		// add it to new schema map
		newMap, ok := c.schemaTasks[newSchemaID]
		if !ok {
			newMap = make(map[common.DispatcherID]*replica.SpanReplication)
			c.schemaTasks[newSchemaID] = newMap
		}
		newMap[span.ID] = span
	}
}

// UpdateStatus updates the status of a span
func (c *Controller) UpdateStatus(span *replica.SpanReplication, status *heartbeatpb.TableSpanStatus) {
	span.UpdateStatus(status)

	if span == c.ddlSpan {
		// ddl span don't need check by checker
		return
	}
	// Note: a read lock is required inside the `GetGroupChecker` method.
	checker := c.GetGroupChecker(span.GetGroupID())

	c.mu.Lock()
	defer c.mu.Unlock()
	checker.UpdateStatus(span)
}

// AddAbsentReplicaSet adds absent replica sets
func (c *Controller) AddAbsentReplicaSet(spans ...*replica.SpanReplication) {
	c.mu.Lock()
	defer c.mu.Unlock()
	c.addAbsentReplicaSetWithoutLock(spans...)
}

// AddSchedulingReplicaSet adds scheduling replica sets
func (c *Controller) AddSchedulingReplicaSet(span *replica.SpanReplication, targetNodeID node.ID) {
	c.mu.Lock()
	defer c.mu.Unlock()
	c.addSchedulingReplicaSetWithoutLock(span, targetNodeID)
}

// AddReplicatingSpan adds replicating span
func (c *Controller) AddReplicatingSpan(span *replica.SpanReplication) {
	c.mu.Lock()
	defer c.mu.Unlock()
	c.allTasks[span.ID] = span
	c.addToSchemaAndTableMap(span)
	c.AddReplicatingWithoutLock(span)
}

// MarkSpanAbsent marks span as absent
func (c *Controller) MarkSpanAbsent(span *replica.SpanReplication) {
	c.mu.Lock()
	defer c.mu.Unlock()
	c.MarkAbsentWithoutLock(span)
}

// MarkSpanScheduling marks span as scheduling
func (c *Controller) MarkSpanScheduling(span *replica.SpanReplication) {
	c.mu.Lock()
	defer c.mu.Unlock()
	c.MarkSchedulingWithoutLock(span)
}

// MarkSpanReplicating marks span as replicating
func (c *Controller) MarkSpanReplicating(span *replica.SpanReplication) {
	c.mu.Lock()
	defer c.mu.Unlock()
	c.MarkReplicatingWithoutLock(span)
}

// BindSpanToNode binds span to node
func (c *Controller) BindSpanToNode(old, new node.ID, span *replica.SpanReplication) {
	c.mu.Lock()
	defer c.mu.Unlock()
	c.BindReplicaToNodeWithoutLock(old, new, span)
}

// RemoveReplicatingSpan removes replicating span
func (c *Controller) RemoveReplicatingSpan(span *replica.SpanReplication) {
	c.mu.Lock()
	defer c.mu.Unlock()
	c.removeSpanWithoutLock(span)
}

// addAbsentReplicaSetWithoutLock adds spans to absent map
func (c *Controller) addAbsentReplicaSetWithoutLock(spans ...*replica.SpanReplication) {
	for _, span := range spans {
		c.allTasks[span.ID] = span
		c.AddAbsentWithoutLock(span)
		c.addToSchemaAndTableMap(span)
	}
}

// addSchedulingReplicaSetWithoutLock adds scheduling replica set without lock
func (c *Controller) addSchedulingReplicaSetWithoutLock(span *replica.SpanReplication, targetNodeID node.ID) {
	c.allTasks[span.ID] = span
	c.AddSchedulingReplicaWithoutLock(span, targetNodeID)
	c.addToSchemaAndTableMap(span)
}

// ReplaceReplicaSet replaces replica sets
func (c *Controller) ReplaceReplicaSet(
	oldReplications []*replica.SpanReplication,
	newSpans []*heartbeatpb.TableSpan,
	checkpointTs uint64,
	splitTargetNodes []node.ID,
) []*replica.SpanReplication {
	c.mu.Lock()
	defer c.mu.Unlock()

	// 1. check if the old replica set exists
	for _, old := range oldReplications {
		if _, ok := c.allTasks[old.ID]; !ok {
			log.Panic("old replica set not found",
				zap.String("changefeed", c.changefeedID.Name()),
				zap.String("span", old.ID.String()))
		}
		oldCheckpointTs := old.GetStatus().GetCheckpointTs()
		if checkpointTs > oldCheckpointTs {
			checkpointTs = oldCheckpointTs
		}
		c.removeSpanWithoutLock(old)
	}

	// 2. create the new replica set
	var news []*replica.SpanReplication
	old := oldReplications[0]
	for _, span := range newSpans {
		new := replica.NewSpanReplication(
			old.ChangefeedID,
			common.NewDispatcherID(),
			old.GetSchemaID(),
			span, checkpointTs,
			old.GetMode())
		news = append(news, new)
	}

	if len(splitTargetNodes) > 0 && len(splitTargetNodes) == len(news) {
		// the spans have the target nodes
		for idx, newSpan := range news {
			c.addSchedulingReplicaSetWithoutLock(newSpan, splitTargetNodes[idx])
		}
	} else {
		c.addAbsentReplicaSetWithoutLock(news...)
	}

	return news
}

// IsDDLDispatcher checks if the dispatcher is a DDL dispatcher
func (c *Controller) IsDDLDispatcher(dispatcherID common.DispatcherID) bool {
	return dispatcherID == c.ddlDispatcherID
}

// GetDDLDispatcherID returns the DDL dispatcher ID
func (c *Controller) GetDDLDispatcherID() common.DispatcherID {
	return c.ddlDispatcherID
}

// GetDDLDispatcher returns the DDL dispatcher
func (c *Controller) GetDDLDispatcher() *replica.SpanReplication {
	return c.GetTaskByID(c.ddlDispatcherID)
}

// GetSplitter returns the splitter
func (c *Controller) GetSplitter() *split.Splitter {
	return c.splitter
}

// CheckByGroup checks by group
func (c *Controller) CheckByGroup(groupID pkgreplica.GroupID, batch int) pkgreplica.GroupCheckResult {
	checker := c.GetGroupChecker(groupID)

	c.mu.RLock()
	defer c.mu.RUnlock()
	return checker.Check(batch)
}

// RemoveAll reset the db and return all the replicating and scheduling tasks
func (c *Controller) RemoveAll() []*replica.SpanReplication {
	c.mu.Lock()
	defer c.mu.Unlock()

	tasks := make([]*replica.SpanReplication, 0)
	tasks = append(tasks, c.GetReplicatingWithoutLock()...)
	tasks = append(tasks, c.GetSchedulingWithoutLock()...)

	c.reset(c.ddlSpan)
	return tasks
}

// RemoveByTableIDs removes the tasks by the table ids and return the scheduled tasks
func (c *Controller) RemoveByTableIDs(tableIDs ...int64) []*replica.SpanReplication {
	c.mu.Lock()
	defer c.mu.Unlock()

	tasks := make([]*replica.SpanReplication, 0)
	for _, tblID := range tableIDs {
		for _, task := range c.tableTasks[tblID] {
			c.removeSpanWithoutLock(task)
			if task.IsScheduled() {
				tasks = append(tasks, task)
			}
		}
	}
	return tasks
}

// RemoveBySchemaID removes the tasks by the schema id and return the scheduled tasks
func (c *Controller) RemoveBySchemaID(schemaID int64) []*replica.SpanReplication {
	c.mu.Lock()
	defer c.mu.Unlock()

	tasks := make([]*replica.SpanReplication, 0)
	for _, task := range c.schemaTasks[schemaID] {
		c.removeSpanWithoutLock(task)
		if task.IsScheduled() {
			tasks = append(tasks, task)
		}
	}
	return tasks
}

// removeSpanWithoutLock removes the spans from the db without lock
func (c *Controller) removeSpanWithoutLock(spans ...*replica.SpanReplication) {
	for _, span := range spans {
		c.RemoveReplicaWithoutLock(span)

		tableID := span.Span.TableID
		schemaID := span.GetSchemaID()
		delete(c.schemaTasks[schemaID], span.ID)
		delete(c.tableTasks[tableID], span.ID)
		if len(c.schemaTasks[schemaID]) == 0 {
			delete(c.schemaTasks, schemaID)
		}
		if len(c.tableTasks[tableID]) == 0 {
			delete(c.tableTasks, tableID)
		}
		delete(c.allTasks, span.ID)
	}
}

// addToSchemaAndTableMap adds the span to the schema and table map
func (c *Controller) addToSchemaAndTableMap(span *replica.SpanReplication) {
	tableID := span.Span.TableID
	schemaID := span.GetSchemaID()
	// modify the schema map
	schemaMap, ok := c.schemaTasks[schemaID]
	if !ok {
		schemaMap = make(map[common.DispatcherID]*replica.SpanReplication)
		c.schemaTasks[schemaID] = schemaMap
	}
	schemaMap[span.ID] = span

	// modify the table map
	tableMap, ok := c.tableTasks[tableID]
	if !ok {
		tableMap = make(map[common.DispatcherID]*replica.SpanReplication)
		c.tableTasks[tableID] = tableMap
	}
	tableMap[span.ID] = span
}

// GetAbsentForTest returns absent spans for testing
func (c *Controller) GetAbsentForTest(limit int) []*replica.SpanReplication {
	ret := c.GetAbsent()
	limit = min(limit, len(ret))
	return ret[:limit]
}<|MERGE_RESOLUTION|>--- conflicted
+++ resolved
@@ -74,10 +74,7 @@
 	splitter               *split.Splitter
 	enableTableAcrossNodes bool
 	ddlDispatcherID        common.DispatcherID
-<<<<<<< HEAD
-=======
 	mode                   int64
->>>>>>> 90c51ff9
 	enableSplittableCheck  bool
 }
 
@@ -96,10 +93,7 @@
 		nodeManager:            appcontext.GetService[*watcher.NodeManager](watcher.NodeManagerName),
 		splitter:               splitter,
 		ddlDispatcherID:        ddlSpan.ID,
-<<<<<<< HEAD
-=======
 		mode:                   mode,
->>>>>>> 90c51ff9
 		enableTableAcrossNodes: schedulerCfg != nil && schedulerCfg.EnableTableAcrossNodes,
 		enableSplittableCheck:  schedulerCfg != nil && schedulerCfg.EnableSplittableCheck,
 	}
