// Copyright 2024 PingCAP, Inc.
//
// Licensed under the Apache License, Version 2.0 (the "License");
// you may not use this file except in compliance with the License.
// You may obtain a copy of the License at
//
//     http://www.apache.org/licenses/LICENSE-2.0
//
// Unless required by applicable law or agreed to in writing, software
// distributed under the License is distributed on an "AS IS" BASIS,
// See the License for the specific language governing permissions and
// limitations under the License.

package maintainer

import (
	"bytes"
	"encoding/hex"
	"fmt"
	"testing"
	"time"

	"github.com/pingcap/log"
	"github.com/pingcap/ticdc/heartbeatpb"
	"github.com/pingcap/ticdc/maintainer/operator"
	"github.com/pingcap/ticdc/maintainer/replica"
	"github.com/pingcap/ticdc/maintainer/testutil"
	"github.com/pingcap/ticdc/pkg/common"
	appcontext "github.com/pingcap/ticdc/pkg/common/context"
	commonEvent "github.com/pingcap/ticdc/pkg/common/event"
	"github.com/pingcap/ticdc/pkg/config"
	"github.com/pingcap/ticdc/pkg/node"
	"github.com/pingcap/ticdc/pkg/pdutil"
	"github.com/pingcap/ticdc/pkg/scheduler"
	pkgoperator "github.com/pingcap/ticdc/pkg/scheduler/operator"
	"github.com/pingcap/ticdc/server/watcher"
	"github.com/pingcap/ticdc/utils"
	"github.com/pingcap/ticdc/utils/threadpool"
	"github.com/stretchr/testify/require"
	"github.com/tikv/client-go/v2/oracle"
	"github.com/tikv/client-go/v2/tikv"
	"go.uber.org/zap"
)

func init() {
	log.SetLevel(zap.DebugLevel)
	replica.SetEasyThresholdForTest()
}

func TestSchedule(t *testing.T) {
	testutil.SetUpTestServices()
	nodeManager := appcontext.GetService[*watcher.NodeManager](watcher.NodeManagerName)
	nodeManager.GetAliveNodes()["node1"] = &node.Info{ID: "node1"}
	nodeManager.GetAliveNodes()["node2"] = &node.Info{ID: "node2"}
	nodeManager.GetAliveNodes()["node3"] = &node.Info{ID: "node3"}
	tableTriggerEventDispatcherID := common.NewDispatcherID()
	cfID := common.NewChangeFeedIDWithName("test", common.DefaultKeyspace)
	ddlSpan := replica.NewWorkingSpanReplication(cfID, tableTriggerEventDispatcherID,
		common.DDLSpanSchemaID,
		common.DDLSpan, &heartbeatpb.TableSpanStatus{
			ID:              tableTriggerEventDispatcherID.ToPB(),
			ComponentStatus: heartbeatpb.ComponentState_Working,
			CheckpointTs:    1,
		}, "node1")
<<<<<<< HEAD
	controller := NewController(cfID, 1, nil, nil, ddlSpan, 9, time.Minute, nil)
=======
	controller := NewController(cfID, 1, nil, nil, ddlSpan, nil, 9, time.Minute, false)
>>>>>>> 59077ec5
	for i := 0; i < 10; i++ {
		controller.spanController.AddNewTable(commonEvent.Table{
			SchemaID: 1,
			TableID:  int64(i + 1),
		}, 1)
	}
	controller.schedulerController.GetScheduler(scheduler.BasicScheduler).Execute()
	require.Equal(t, 9, controller.operatorController.OperatorSize())
	for _, span := range controller.spanController.GetTasksBySchemaID(1) {
		if op := controller.operatorController.GetOperator(span.ID); op != nil {
			op.Start()
		}
	}
	require.Equal(t, 1, controller.spanController.GetAbsentSize())
	require.Equal(t, 3, controller.spanController.GetTaskSizeByNodeID("node1"))
	require.Equal(t, 3, controller.spanController.GetTaskSizeByNodeID("node2"))
	require.Equal(t, 3, controller.spanController.GetTaskSizeByNodeID("node3"))
}

// This case test the scenario that the balance scheduler when a new node join in.
// In this case, the num of split tables is more than the num of nodes,
// and we can select appropriate split spans to move
func TestBalanceGroupsNewNodeAdd_SplitsTableMoreThanNodeNum(t *testing.T) {
	testutil.SetUpTestServices()
	nodeManager := appcontext.GetService[*watcher.NodeManager](watcher.NodeManagerName)
	nodeManager.GetAliveNodes()["node1"] = &node.Info{ID: "node1"}

	tableTriggerEventDispatcherID := common.NewDispatcherID()
	cfID := common.NewChangeFeedIDWithName("test", common.DefaultKeyspace)
	ddlSpan := replica.NewWorkingSpanReplication(cfID, tableTriggerEventDispatcherID,
		common.DDLSpanSchemaID,
		common.DDLSpan, &heartbeatpb.TableSpanStatus{
			ID:              tableTriggerEventDispatcherID.ToPB(),
			ComponentStatus: heartbeatpb.ComponentState_Working,
			CheckpointTs:    1,
		}, "node1")
	s := NewController(cfID, 1, nil, &config.ReplicaConfig{
		Scheduler: &config.ChangefeedSchedulerConfig{
			EnableTableAcrossNodes: true,
			WriteKeyThreshold:      500,
		},
<<<<<<< HEAD
	}, ddlSpan, 1000, 0, nil)
=======
	}, ddlSpan, nil, 1000, 0, false)
>>>>>>> 59077ec5

	nodeID := node.ID("node1")
	for i := 0; i < 100; i++ {
		// generate 100 groups
		totalSpan := common.TableIDToComparableSpan(0, int64(i))
		for j := 0; j < 4; j++ {
			span := &heartbeatpb.TableSpan{TableID: int64(i), StartKey: appendNew(totalSpan.StartKey, byte('a'+j)), EndKey: appendNew(totalSpan.StartKey, byte('b'+j))}
			dispatcherID := common.NewDispatcherID()
			spanReplica := replica.NewSpanReplication(cfID, dispatcherID, 1, span, 1, common.DefaultMode)
			spanReplica.SetNodeID(nodeID)
			s.spanController.AddReplicatingSpan(spanReplica)

			preStatus := &heartbeatpb.TableSpanStatus{
				ID:                 spanReplica.ID.ToPB(),
				ComponentStatus:    heartbeatpb.ComponentState_Working,
				EventSizePerSecond: 1,
				CheckpointTs:       2,
			}

			s.spanController.UpdateStatus(spanReplica, preStatus)
			s.spanController.UpdateStatus(spanReplica, preStatus)

			status := &heartbeatpb.TableSpanStatus{
				ID:                 spanReplica.ID.ToPB(),
				ComponentStatus:    heartbeatpb.ComponentState_Working,
				EventSizePerSecond: 300,
				CheckpointTs:       2,
			}
			s.spanController.UpdateStatus(spanReplica, status)
		}
	}
	require.Equal(t, 0, s.operatorController.OperatorSize())
	require.Equal(t, 400, s.spanController.GetReplicatingSize())
	require.Equal(t, 400, s.spanController.GetTaskSizeByNodeID(nodeID))

	// add new node
	nodeManager.GetAliveNodes()["node2"] = &node.Info{ID: "node2"}
	s.schedulerController.GetScheduler(scheduler.BalanceSplitScheduler).Execute()
	require.Equal(t, 200, s.operatorController.OperatorSize())
	require.Equal(t, 200, s.spanController.GetSchedulingSize())
	require.Equal(t, 200, s.spanController.GetReplicatingSize())
	for _, span := range s.spanController.GetTasksBySchemaID(1) {
		if op := s.operatorController.GetOperator(span.ID); op != nil {
			_, ok := op.(*operator.MoveDispatcherOperator)
			require.True(t, ok)
		}
	}
	// still on the primary node
	require.Equal(t, 400, s.spanController.GetTaskSizeByNodeID("node1"))
	require.Equal(t, 0, s.spanController.GetTaskSizeByNodeID("node2"))

	// remove the node2
	delete(nodeManager.GetAliveNodes(), "node2")
	s.operatorController.OnNodeRemoved("node2")
	for _, span := range s.spanController.GetTasksBySchemaID(1) {
		if op := s.operatorController.GetOperator(span.ID); op != nil {
			msg := op.Schedule()
			require.NotNil(t, msg)
			require.Equal(t, "node1", msg.To.String())
			require.True(t, msg.Message[0].(*heartbeatpb.ScheduleDispatcherRequest).ScheduleAction ==
				heartbeatpb.ScheduleAction_Create)
			op.Check("node1", &heartbeatpb.TableSpanStatus{
				ID:              span.ID.ToPB(),
				ComponentStatus: heartbeatpb.ComponentState_Working,
			})
			require.True(t, op.IsFinished())
			op.PostFinish()
		}
	}

	require.Equal(t, 0, s.spanController.GetSchedulingSize())
	// changed to working status
	require.Equal(t, 400, s.spanController.GetReplicatingSize())
	require.Equal(t, 400, s.spanController.GetTaskSizeByNodeID("node1"))
}

// This case test the scenario that the balance scheduler when a new node join in.
// In this case, the num of split tables is less than the num of nodes,
// and we should choose span to split.
func TestBalanceGroupsNewNodeAdd_SplitsTableLessThanNodeNum(t *testing.T) {
	testutil.SetUpTestServices()
	nodeManager := appcontext.GetService[*watcher.NodeManager](watcher.NodeManagerName)
	nodeManager.GetAliveNodes()["node1"] = &node.Info{ID: "node1"}
	nodeManager.GetAliveNodes()["node2"] = &node.Info{ID: "node2"}

	tableTriggerEventDispatcherID := common.NewDispatcherID()
	cfID := common.NewChangeFeedIDWithName("test", common.DefaultKeyspace)
	ddlSpan := replica.NewWorkingSpanReplication(cfID, tableTriggerEventDispatcherID,
		common.DDLSpanSchemaID,
		common.DDLSpan, &heartbeatpb.TableSpanStatus{
			ID:              tableTriggerEventDispatcherID.ToPB(),
			ComponentStatus: heartbeatpb.ComponentState_Working,
			CheckpointTs:    1,
		}, "node1")
	s := NewController(cfID, 1, nil, &config.ReplicaConfig{
		Scheduler: &config.ChangefeedSchedulerConfig{
			EnableTableAcrossNodes: true,
			WriteKeyThreshold:      500,
		},
<<<<<<< HEAD
	}, ddlSpan, 1000, 0, nil)
=======
	}, ddlSpan, nil, 1000, 0, false)
>>>>>>> 59077ec5

	regionCache := appcontext.GetService[*testutil.MockCache](appcontext.RegionCache)

	nodeIDList := []node.ID{"node1", "node2"}
	for i := 0; i < 100; i++ {
		// generate 100 groups
		totalSpan := common.TableIDToComparableSpan(0, int64(i))
		for j := 0; j < 2; j++ {
			span := &heartbeatpb.TableSpan{TableID: int64(i), StartKey: appendNew(totalSpan.StartKey, byte('a'+j)), EndKey: appendNew(totalSpan.StartKey, byte('b'+j))}
			dispatcherID := common.NewDispatcherID()
			spanReplica := replica.NewSpanReplication(cfID, dispatcherID, 1, span, 1, common.DefaultMode)
			spanReplica.SetNodeID(nodeIDList[j%2])
			s.spanController.AddReplicatingSpan(spanReplica)

			preStatus := &heartbeatpb.TableSpanStatus{
				ID:                 spanReplica.ID.ToPB(),
				ComponentStatus:    heartbeatpb.ComponentState_Working,
				EventSizePerSecond: 1,
				CheckpointTs:       2,
			}
			s.spanController.UpdateStatus(spanReplica, preStatus)
			s.spanController.UpdateStatus(spanReplica, preStatus)

			status := &heartbeatpb.TableSpanStatus{
				ID:                 spanReplica.ID.ToPB(),
				ComponentStatus:    heartbeatpb.ComponentState_Working,
				EventSizePerSecond: 300,
				CheckpointTs:       2,
			}
			s.spanController.UpdateStatus(spanReplica, status)

			regionCache.SetRegions(fmt.Sprintf("%s-%s", span.StartKey, span.EndKey), []*tikv.Region{
				testutil.MockRegionWithKeyRange(uint64(i), appendNew(totalSpan.StartKey, byte('a'+j)), appendNew(appendNew(totalSpan.StartKey, byte('a'+j)), 'a')),
				testutil.MockRegionWithKeyRange(uint64(i), appendNew(appendNew(totalSpan.StartKey, byte('a'+j)), 'a'), appendNew(totalSpan.StartKey, byte('b'+j))),
			})
			pdAPIClient := appcontext.GetService[*testutil.MockPDAPIClient](appcontext.PDAPIClient)
			pdAPIClient.SetScanRegionsResult(fmt.Sprintf("%s-%s", span.StartKey, span.EndKey), []pdutil.RegionInfo{
				{
					ID:           1,
					StartKey:     hex.EncodeToString(appendNew(totalSpan.StartKey, byte('a'+j))),
					EndKey:       hex.EncodeToString(appendNew(appendNew(totalSpan.StartKey, byte('a'+j)), 'a')),
					WrittenBytes: 1,
				},
				{
					ID:           2,
					StartKey:     hex.EncodeToString(appendNew(appendNew(totalSpan.StartKey, byte('a'+j)), 'a')),
					EndKey:       hex.EncodeToString(appendNew(totalSpan.StartKey, byte('b'+j))),
					WrittenBytes: 1,
				},
			})
		}

	}
	require.Equal(t, 0, s.operatorController.OperatorSize())
	require.Equal(t, 200, s.spanController.GetReplicatingSize())
	require.Equal(t, 100, s.spanController.GetTaskSizeByNodeID("node1"))
	require.Equal(t, 100, s.spanController.GetTaskSizeByNodeID("node2"))

	// add new node
	nodeManager.GetAliveNodes()["node3"] = &node.Info{ID: "node3"}
	s.schedulerController.GetScheduler(scheduler.BalanceSplitScheduler).Execute()
	require.Equal(t, 100, s.operatorController.OperatorSize())
	require.Equal(t, 100, s.spanController.GetSchedulingSize())
	require.Equal(t, 100, s.spanController.GetReplicatingSize())
	for _, span := range s.spanController.GetTasksBySchemaID(1) {
		if op := s.operatorController.GetOperator(span.ID); op != nil {
			_, ok := op.(*operator.SplitDispatcherOperator)
			require.True(t, ok)
		}
	}
	// still on the primary node
	require.Equal(t, 100, s.spanController.GetTaskSizeByNodeID("node1"))
	require.Equal(t, 100, s.spanController.GetTaskSizeByNodeID("node2"))

	// remove the node3
	delete(nodeManager.GetAliveNodes(), "node3")
	s.operatorController.OnNodeRemoved("node3")
	for _, span := range s.spanController.GetTasksBySchemaID(1) {
		if op := s.operatorController.GetOperator(span.ID); op != nil {
			op.OnTaskRemoved()
			require.True(t, op.IsFinished())
			op.PostFinish()
		}
	}

	require.Equal(t, 100, s.spanController.GetAbsentSize())
	require.Equal(t, 0, s.spanController.GetSchedulingSize())
	// changed to working status
	require.Equal(t, 100, s.spanController.GetReplicatingSize())
	// ensure not always choose span in one node to split
	// TODO:to use a better to ensure select node more balanced
	require.Greater(t, 100, s.spanController.GetTaskSizeByNodeID("node1"))
	require.Greater(t, 100, s.spanController.GetTaskSizeByNodeID("node2"))
}

// this test is to test the scenario that the split balance scheduler when a node is removed.
func TestSplitBalanceGroupsWithNodeRemove(t *testing.T) {
	testutil.SetUpTestServices()
	nodeManager := appcontext.GetService[*watcher.NodeManager](watcher.NodeManagerName)
	nodeManager.GetAliveNodes()["node1"] = &node.Info{ID: "node1"}
	nodeManager.GetAliveNodes()["node2"] = &node.Info{ID: "node2"}
	nodeManager.GetAliveNodes()["node3"] = &node.Info{ID: "node3"}

	tableTriggerEventDispatcherID := common.NewDispatcherID()
	cfID := common.NewChangeFeedIDWithName("test", common.DefaultKeyspace)
	ddlSpan := replica.NewWorkingSpanReplication(cfID, tableTriggerEventDispatcherID,
		common.DDLSpanSchemaID,
		common.DDLSpan, &heartbeatpb.TableSpanStatus{
			ID:              tableTriggerEventDispatcherID.ToPB(),
			ComponentStatus: heartbeatpb.ComponentState_Working,
			CheckpointTs:    1,
		}, "node1")
	s := NewController(cfID, 1, nil, &config.ReplicaConfig{
		Scheduler: &config.ChangefeedSchedulerConfig{
			EnableTableAcrossNodes: true,
			WriteKeyThreshold:      500,
		},
<<<<<<< HEAD
	}, ddlSpan, 1000, 0, nil)
=======
	}, ddlSpan, nil, 1000, 0, false)
>>>>>>> 59077ec5

	nodeIDList := []node.ID{"node1", "node2", "node3"}
	for i := 0; i < 100; i++ {
		// generate 100 groups
		totalSpan := common.TableIDToComparableSpan(0, int64(i))
		for j := 0; j < 6; j++ {
			span := &heartbeatpb.TableSpan{TableID: int64(i), StartKey: appendNew(totalSpan.StartKey, byte('a'+j)), EndKey: appendNew(totalSpan.StartKey, byte('b'+j))}
			dispatcherID := common.NewDispatcherID()
			spanReplica := replica.NewSpanReplication(cfID, dispatcherID, 1, span, 1, common.DefaultMode)
			spanReplica.SetNodeID(nodeIDList[j%3])
			s.spanController.AddReplicatingSpan(spanReplica)

			status := &heartbeatpb.TableSpanStatus{
				ID:                 spanReplica.ID.ToPB(),
				ComponentStatus:    heartbeatpb.ComponentState_Working,
				EventSizePerSecond: 300,
				CheckpointTs:       2,
			}
			s.spanController.UpdateStatus(spanReplica, status)
		}
	}
	require.Equal(t, 0, s.operatorController.OperatorSize())
	require.Equal(t, 600, s.spanController.GetReplicatingSize())
	require.Equal(t, 200, s.spanController.GetTaskSizeByNodeID("node1"))
	require.Equal(t, 200, s.spanController.GetTaskSizeByNodeID("node2"))
	require.Equal(t, 200, s.spanController.GetTaskSizeByNodeID("node3"))

	// remove the node3
	delete(nodeManager.GetAliveNodes(), "node3")
	s.operatorController.OnNodeRemoved("node3")

	require.Equal(t, 200, s.spanController.GetAbsentSize())
	require.Equal(t, 0, s.spanController.GetSchedulingSize())

	s.schedulerController.GetScheduler(scheduler.BasicScheduler).Execute()
	require.Equal(t, 200, s.operatorController.OperatorSize())

	for _, span := range s.spanController.GetAbsent() {
		if op := s.operatorController.GetOperator(span.ID); op != nil {
			op.Start()
		}
	}

	require.Equal(t, 200, s.spanController.GetSchedulingSize())

	for _, span := range s.spanController.GetScheduling() {
		if op := s.operatorController.GetOperator(span.ID); op != nil {
			op.PostFinish()
			s.operatorController.RemoveOp(op.ID())
		}
	}
	require.Equal(t, 600, s.spanController.GetReplicatingSize())

	// balance the spans
	s.schedulerController.GetScheduler(scheduler.BalanceSplitScheduler).Execute()
	require.LessOrEqual(t, 0, s.operatorController.OperatorSize())
	require.GreaterOrEqual(t, 200, s.operatorController.OperatorSize())

	for _, op := range s.operatorController.GetAllOperators() {
		require.Equal(t, op.Type(), "move")
		op.Start()
		op.Schedule()
		op.PostFinish()
	}

	require.Equal(t, 600, s.spanController.GetReplicatingSize())
	require.Equal(t, 0, s.spanController.GetSchedulingSize())
	require.Equal(t, 0, s.spanController.GetAbsentSize())

	// balance after the schedule
	require.Equal(t, 300, s.spanController.GetTaskSizeByNodeID("node1"))
	require.Equal(t, 300, s.spanController.GetTaskSizeByNodeID("node2"))
}

func TestSplitTableBalanceWhenTrafficUnbalanced(t *testing.T) {
	testutil.SetUpTestServices()
	nodeManager := appcontext.GetService[*watcher.NodeManager](watcher.NodeManagerName)
	nodeManager.GetAliveNodes()["node1"] = &node.Info{ID: "node1"}
	nodeManager.GetAliveNodes()["node2"] = &node.Info{ID: "node2"}
	nodeManager.GetAliveNodes()["node3"] = &node.Info{ID: "node3"}
	tableTriggerEventDispatcherID := common.NewDispatcherID()
	cfID := common.NewChangeFeedIDWithName("test", common.DefaultKeyspace)
	ddlSpan := replica.NewWorkingSpanReplication(cfID, tableTriggerEventDispatcherID,
		common.DDLSpanSchemaID,
		common.DDLSpan, &heartbeatpb.TableSpanStatus{
			ID:              tableTriggerEventDispatcherID.ToPB(),
			ComponentStatus: heartbeatpb.ComponentState_Working,
			CheckpointTs:    1,
		}, "node1")

	controller := NewController(cfID, 1, nil, &config.ReplicaConfig{
		Scheduler: &config.ChangefeedSchedulerConfig{
			EnableTableAcrossNodes: true,
			WriteKeyThreshold:      1000,
			RegionThreshold:        20,
		},
<<<<<<< HEAD
	}, ddlSpan, 1000, 0, nil)
=======
	}, ddlSpan, nil, 1000, 0, false)
>>>>>>> 59077ec5

	nodeIDList := []node.ID{"node1", "node2", "node3"}
	// make a group
	regionCache := appcontext.GetService[*testutil.MockCache](appcontext.RegionCache)
	pdAPIClient := appcontext.GetService[*testutil.MockPDAPIClient](appcontext.PDAPIClient)
	totalSpan := common.TableIDToComparableSpan(0, int64(1))

	spanLists := make([]*replica.SpanReplication, 6)
	// span1
	startKey := appendNew(totalSpan.StartKey, byte('a'))
	endKey := appendNew(totalSpan.StartKey, byte('b'))
	span1 := &heartbeatpb.TableSpan{TableID: int64(1), StartKey: startKey, EndKey: endKey}
	spanReplica := replica.NewSpanReplication(cfID, common.NewDispatcherID(), 1, span1, 1, common.DefaultMode)
	spanReplica.SetNodeID(nodeIDList[1])
	regionCache.SetRegions(fmt.Sprintf("%s-%s", span1.StartKey, span1.EndKey), []*tikv.Region{
		testutil.MockRegionWithKeyRange(uint64(1), startKey, appendNew(startKey, 'a')),
		testutil.MockRegionWithKeyRange(uint64(1), appendNew(startKey, 'a'), appendNew(startKey, 'b')),
		testutil.MockRegionWithKeyRange(uint64(1), appendNew(startKey, 'b'), appendNew(startKey, 'c')),
		testutil.MockRegionWithKeyRange(uint64(1), appendNew(startKey, 'c'), endKey),
	})
	pdAPIClient.SetScanRegionsResult(fmt.Sprintf("%s-%s", span1.StartKey, span1.EndKey), []pdutil.RegionInfo{
		{
			ID:           1,
			StartKey:     hex.EncodeToString(startKey),
			EndKey:       hex.EncodeToString(appendNew(startKey, 'a')),
			WrittenBytes: 1,
		},
		{
			ID:           2,
			StartKey:     hex.EncodeToString(appendNew(startKey, 'a')),
			EndKey:       hex.EncodeToString(appendNew(startKey, 'b')),
			WrittenBytes: 1,
		},
		{
			ID:           3,
			StartKey:     hex.EncodeToString(appendNew(startKey, 'b')),
			EndKey:       hex.EncodeToString(appendNew(startKey, 'c')),
			WrittenBytes: 1,
		},
		{
			ID:           4,
			StartKey:     hex.EncodeToString(appendNew(startKey, 'c')),
			EndKey:       hex.EncodeToString(endKey),
			WrittenBytes: 1,
		},
	})

	spanLists[0] = spanReplica
	// span2
	startKey = appendNew(totalSpan.StartKey, byte('b'))
	endKey = appendNew(totalSpan.StartKey, byte('c'))
	span2 := &heartbeatpb.TableSpan{TableID: int64(1), StartKey: startKey, EndKey: endKey}
	spanReplica = replica.NewSpanReplication(cfID, common.NewDispatcherID(), 1, span2, 1, common.DefaultMode)
	spanReplica.SetNodeID(nodeIDList[0])
	regionCache.SetRegions(fmt.Sprintf("%s-%s", span2.StartKey, span2.EndKey), []*tikv.Region{
		testutil.MockRegionWithKeyRange(uint64(1), startKey, appendNew(startKey, 'a')),
		testutil.MockRegionWithKeyRange(uint64(1), appendNew(startKey, 'a'), endKey),
	})
	pdAPIClient.SetScanRegionsResult(fmt.Sprintf("%s-%s", span2.StartKey, span2.EndKey), []pdutil.RegionInfo{
		{
			ID:           1,
			StartKey:     hex.EncodeToString(startKey),
			EndKey:       hex.EncodeToString(appendNew(startKey, 'a')),
			WrittenBytes: 1,
		},
		{
			ID:           2,
			StartKey:     hex.EncodeToString(appendNew(startKey, 'a')),
			EndKey:       hex.EncodeToString(endKey),
			WrittenBytes: 1,
		},
	})
	spanLists[1] = spanReplica
	// span3
	startKey = appendNew(totalSpan.StartKey, byte('c'))
	endKey = appendNew(totalSpan.StartKey, byte('d'))
	span3 := &heartbeatpb.TableSpan{TableID: int64(1), StartKey: startKey, EndKey: endKey}
	spanReplica = replica.NewSpanReplication(cfID, common.NewDispatcherID(), 1, span3, 1, common.DefaultMode)
	spanReplica.SetNodeID(nodeIDList[1])
	regionCache.SetRegions(fmt.Sprintf("%s-%s", span3.StartKey, span3.EndKey), []*tikv.Region{
		testutil.MockRegionWithKeyRange(uint64(1), startKey, appendNew(startKey, 'a')),
		testutil.MockRegionWithKeyRange(uint64(1), appendNew(startKey, 'a'), endKey),
	})
	pdAPIClient.SetScanRegionsResult(fmt.Sprintf("%s-%s", span3.StartKey, span3.EndKey), []pdutil.RegionInfo{
		{
			ID:           1,
			StartKey:     hex.EncodeToString(startKey),
			EndKey:       hex.EncodeToString(appendNew(startKey, 'a')),
			WrittenBytes: 1,
		},
		{
			ID:           2,
			StartKey:     hex.EncodeToString(appendNew(startKey, 'a')),
			EndKey:       hex.EncodeToString(endKey),
			WrittenBytes: 1,
		},
	})
	spanLists[2] = spanReplica
	// span4
	startKey = appendNew(totalSpan.StartKey, byte('d'))
	endKey = appendNew(totalSpan.StartKey, byte('e'))
	span4 := &heartbeatpb.TableSpan{TableID: int64(1), StartKey: startKey, EndKey: endKey}
	spanReplica = replica.NewSpanReplication(cfID, common.NewDispatcherID(), 1, span4, 1, common.DefaultMode)
	spanReplica.SetNodeID(nodeIDList[2])
	regionCache.SetRegions(fmt.Sprintf("%s-%s", span4.StartKey, span4.EndKey), []*tikv.Region{
		testutil.MockRegionWithKeyRange(uint64(1), startKey, appendNew(startKey, 'a')),
		testutil.MockRegionWithKeyRange(uint64(1), appendNew(startKey, 'a'), endKey),
	})
	pdAPIClient.SetScanRegionsResult(fmt.Sprintf("%s-%s", span4.StartKey, span4.EndKey), []pdutil.RegionInfo{
		{
			ID:           1,
			StartKey:     hex.EncodeToString(startKey),
			EndKey:       hex.EncodeToString(appendNew(startKey, 'a')),
			WrittenBytes: 1,
		},
		{
			ID:           2,
			StartKey:     hex.EncodeToString(appendNew(startKey, 'a')),
			EndKey:       hex.EncodeToString(endKey),
			WrittenBytes: 1,
		},
	})
	spanLists[3] = spanReplica
	// span5
	startKey = appendNew(totalSpan.StartKey, byte('e'))
	endKey = appendNew(totalSpan.StartKey, byte('f'))
	span5 := &heartbeatpb.TableSpan{TableID: int64(1), StartKey: startKey, EndKey: endKey}
	spanReplica = replica.NewSpanReplication(cfID, common.NewDispatcherID(), 1, span5, 1, common.DefaultMode)
	spanReplica.SetNodeID(nodeIDList[0])
	regionCache.SetRegions(fmt.Sprintf("%s-%s", span5.StartKey, span5.EndKey), []*tikv.Region{
		testutil.MockRegionWithKeyRange(uint64(1), startKey, appendNew(startKey, 'a')),
		testutil.MockRegionWithKeyRange(uint64(1), appendNew(startKey, 'a'), endKey),
	})
	pdAPIClient.SetScanRegionsResult(fmt.Sprintf("%s-%s", span5.StartKey, span5.EndKey), []pdutil.RegionInfo{
		{
			ID:           1,
			StartKey:     hex.EncodeToString(startKey),
			EndKey:       hex.EncodeToString(appendNew(startKey, 'a')),
			WrittenBytes: 1,
		},
		{
			ID:           2,
			StartKey:     hex.EncodeToString(appendNew(startKey, 'a')),
			EndKey:       hex.EncodeToString(endKey),
			WrittenBytes: 1,
		},
	})
	spanLists[4] = spanReplica
	// span6
	startKey = appendNew(totalSpan.StartKey, byte('f'))
	endKey = totalSpan.EndKey
	span6 := &heartbeatpb.TableSpan{TableID: int64(1), StartKey: startKey, EndKey: endKey}
	spanReplica = replica.NewSpanReplication(cfID, common.NewDispatcherID(), 1, span6, 1, common.DefaultMode)
	spanReplica.SetNodeID(nodeIDList[2])
	regionCache.SetRegions(fmt.Sprintf("%s-%s", span6.StartKey, span6.EndKey), []*tikv.Region{
		testutil.MockRegionWithKeyRange(uint64(1), startKey, appendNew(startKey, 'a')),
		testutil.MockRegionWithKeyRange(uint64(1), appendNew(startKey, 'a'), endKey),
	})
	pdAPIClient.SetScanRegionsResult(fmt.Sprintf("%s-%s", span6.StartKey, span6.EndKey), []pdutil.RegionInfo{
		{
			ID:           1,
			StartKey:     hex.EncodeToString(startKey),
			EndKey:       hex.EncodeToString(appendNew(startKey, 'a')),
			WrittenBytes: 1,
		},
		{
			ID:           2,
			StartKey:     hex.EncodeToString(appendNew(startKey, 'a')),
			EndKey:       hex.EncodeToString(endKey),
			WrittenBytes: 1,
		},
	})
	spanLists[5] = spanReplica

	currentTime := time.Now()
	for j := 0; j < 6; j++ {
		spanReplica = spanLists[j]
		controller.spanController.AddReplicatingSpan(spanReplica)

		status := &heartbeatpb.TableSpanStatus{
			ID:                 spanReplica.ID.ToPB(),
			ComponentStatus:    heartbeatpb.ComponentState_Working,
			EventSizePerSecond: 200,
			CheckpointTs:       oracle.ComposeTS(int64(currentTime.Add(-5*time.Second).UnixMilli()), 0),
		}
		// provide the last three traffic status
		for i := 0; i < 3; i++ {
			controller.spanController.UpdateStatus(spanReplica, status)
		}

		log.Info("spanReplica", zap.Any("j", j), zap.Any("id", spanReplica.ID), zap.Any("span", common.FormatTableSpan(spanReplica.Span)))
	}

	// first keep the system is balanced
	// node1 | node2 | node3
	// 200   | 200   | 200
	// 200   | 200   | 200
	require.Equal(t, 0, controller.operatorController.OperatorSize())
	require.Equal(t, 6, controller.spanController.GetReplicatingSize())
	require.Equal(t, 2, controller.spanController.GetTaskSizeByNodeID("node1"))
	require.Equal(t, 2, controller.spanController.GetTaskSizeByNodeID("node2"))
	require.Equal(t, 2, controller.spanController.GetTaskSizeByNodeID("node3"))

	// increase the traffic of span3 and span4
	// node1 | node2 | node3
	// 200   | 600   | 500
	// 200   | 200   | 200
	spanReplica3 := spanLists[2]
	spanReplica4 := spanLists[3]
	status3 := &heartbeatpb.TableSpanStatus{
		ID:                 spanReplica3.ID.ToPB(),
		ComponentStatus:    heartbeatpb.ComponentState_Working,
		EventSizePerSecond: 600,
		CheckpointTs:       oracle.ComposeTS(int64(currentTime.Add(-5*time.Second).UnixMilli()), 0),
	}
	status4 := &heartbeatpb.TableSpanStatus{
		ID:                 spanReplica4.ID.ToPB(),
		ComponentStatus:    heartbeatpb.ComponentState_Working,
		EventSizePerSecond: 500,
		CheckpointTs:       oracle.ComposeTS(int64(currentTime.Add(-5*time.Second).UnixMilli()), 0),
	}
	// provide the last three traffic status
	for i := 0; i < 2; i++ {
		controller.spanController.UpdateStatus(spanReplica3, status3)
		controller.spanController.UpdateStatus(spanReplica4, status4)
	}

	// check the balance result, check no operator here
	controller.schedulerController.GetScheduler(scheduler.BalanceSplitScheduler).Execute()
	require.Equal(t, controller.operatorController.OperatorSize(), 0)

	// update the traffic again, will split the spanReplica1
	controller.spanController.UpdateStatus(spanReplica3, status3)
	controller.spanController.UpdateStatus(spanReplica4, status4)

	controller.schedulerController.GetScheduler(scheduler.BalanceSplitScheduler).Execute()
	require.Equal(t, controller.operatorController.OperatorSize(), 1)
	operatorItem := controller.operatorController.GetAllOperators()[0]
	require.Equal(t, operatorItem.Type(), "split")
	require.Equal(t, operatorItem.ID(), spanLists[0].ID)

	operatorItem.Start()
	operatorItem.PostFinish()
	controller.operatorController.RemoveOp(operatorItem.ID())

	// will get 2 new add operator
	require.Equal(t, controller.operatorController.OperatorSize(), 2)
	operators := controller.operatorController.GetAllOperators()
	require.Equal(t, operators[0].Type(), "add")
	require.Equal(t, operators[1].Type(), "add")
	var spanReplica7, spanReplica8 *replica.SpanReplication
	var spanReplicaID7, spanReplicaID8 common.DispatcherID
	spanTmp1 := operators[0].ID()
	spanTmp2 := operators[1].ID()
	spanReplicaTmp1 := controller.spanController.GetTaskByID(spanTmp1)
	spanReplicaTmp2 := controller.spanController.GetTaskByID(spanTmp2)
	if spanReplicaTmp1.GetNodeID() == "node1" {
		spanReplica7 = spanReplicaTmp1
		spanReplicaID7 = spanTmp1
		spanReplica8 = spanReplicaTmp2
		spanReplicaID8 = spanTmp2
	} else {
		spanReplica7 = spanReplicaTmp2
		spanReplicaID7 = spanTmp2
		spanReplica8 = spanReplicaTmp1
		spanReplicaID8 = spanTmp1
	}

	log.Info("spanReplica7", zap.Any("id", spanReplica7.ID), zap.Any("span", common.FormatTableSpan(spanReplica7.Span)))
	log.Info("spanReplica8", zap.Any("id", spanReplica8.ID), zap.Any("span", common.FormatTableSpan(spanReplica8.Span)))
	trafficForSpanReplica7 := 50
	trafficForSpanReplica8 := 150

	operators[0].Start()
	operators[0].PostFinish()
	operators[1].Start()
	operators[1].PostFinish()
	controller.operatorController.RemoveOp(operators[0].ID())
	controller.operatorController.RemoveOp(operators[1].ID())

	require.Equal(t, 7, controller.spanController.GetReplicatingSize())
	require.Equal(t, 3, controller.spanController.GetTaskSizeByNodeID("node1"))
	require.Equal(t, 2, controller.spanController.GetTaskSizeByNodeID("node2"))
	require.Equal(t, 2, controller.spanController.GetTaskSizeByNodeID("node3"))

	startKey = spanReplica8.Span.StartKey
	endKey = spanReplica8.Span.EndKey

	pdAPIClient.SetScanRegionsResult(fmt.Sprintf("%s-%s", startKey, endKey), []pdutil.RegionInfo{
		{
			ID:           1,
			StartKey:     hex.EncodeToString(startKey),
			EndKey:       hex.EncodeToString(appendNew(startKey, 'a')),
			WrittenBytes: 1,
		},
		{
			ID:           2,
			StartKey:     hex.EncodeToString(appendNew(startKey, 'a')),
			EndKey:       hex.EncodeToString(endKey),
			WrittenBytes: 1,
		},
	})

	// update traffic for the new span replication
	// node1 | node2 | node3
	// 200   | 600   | 500
	// 200   | 150   | 200
	// 50    |       |
	status7 := &heartbeatpb.TableSpanStatus{
		ID:                 spanReplicaID7.ToPB(),
		ComponentStatus:    heartbeatpb.ComponentState_Working,
		EventSizePerSecond: float32(trafficForSpanReplica7),
		CheckpointTs:       oracle.ComposeTS(int64(currentTime.Add(-5*time.Second).UnixMilli()), 0),
	}
	status8 := &heartbeatpb.TableSpanStatus{
		ID:                 spanReplicaID8.ToPB(),
		ComponentStatus:    heartbeatpb.ComponentState_Working,
		EventSizePerSecond: float32(trafficForSpanReplica8),
		CheckpointTs:       oracle.ComposeTS(int64(currentTime.Add(-5*time.Second).UnixMilli()), 0),
	}

	// provide the last three traffic status
	for i := 0; i < 3; i++ {
		controller.spanController.UpdateStatus(spanReplica7, status7)
		controller.spanController.UpdateStatus(spanReplica8, status8)
	}

	// will split spanReplica8
	controller.schedulerController.GetScheduler(scheduler.BalanceSplitScheduler).Execute()
	require.Equal(t, controller.operatorController.OperatorSize(), 1)
	operatorItem = controller.operatorController.GetAllOperators()[0]
	require.Equal(t, operatorItem.Type(), "split")
	require.Equal(t, operatorItem.ID(), spanReplicaID8)

	operatorItem.Start()
	operatorItem.PostFinish()
	controller.operatorController.RemoveOp(operatorItem.ID())

	// will get 2 new add operator
	require.Equal(t, controller.operatorController.OperatorSize(), 2)
	operators = controller.operatorController.GetAllOperators()
	require.Equal(t, operators[0].Type(), "add")
	require.Equal(t, operators[1].Type(), "add")
	spanID1 := operators[0].ID()
	spanID2 := operators[1].ID()
	spanReplica1 := controller.spanController.GetTaskByID(spanID1)
	spanReplica2 := controller.spanController.GetTaskByID(spanID2)
	var spanReplica9, spanReplica10 *replica.SpanReplication
	var spanReplicaID9, spanReplicaID10 common.DispatcherID
	if spanReplica1.GetNodeID() == "node1" {
		spanReplica9 = spanReplica1
		spanReplica10 = spanReplica2
		spanReplicaID9 = spanID1
		spanReplicaID10 = spanID2
	} else {
		spanReplica10 = spanReplica1
		spanReplica9 = spanReplica2
		spanReplicaID10 = spanID1
		spanReplicaID9 = spanID2
	}

	log.Info("spanReplica9", zap.Any("id", spanReplica9.ID), zap.Any("span", common.FormatTableSpan(spanReplica9.Span)))
	log.Info("spanReplica10", zap.Any("id", spanReplica10.ID), zap.Any("span", common.FormatTableSpan(spanReplica10.Span)))
	operators[0].Start()
	operators[0].PostFinish()
	operators[1].Start()
	operators[1].PostFinish()
	controller.operatorController.RemoveOp(operators[0].ID())
	controller.operatorController.RemoveOp(operators[1].ID())

	require.Equal(t, 8, controller.spanController.GetReplicatingSize())
	require.Equal(t, 4, controller.spanController.GetTaskSizeByNodeID("node1"))
	require.Equal(t, 2, controller.spanController.GetTaskSizeByNodeID("node2"))
	require.Equal(t, 2, controller.spanController.GetTaskSizeByNodeID("node3"))

	// update the traffic for the new span replication
	// node1 | node2 | node3
	// 200   | 600   | 500
	// 200   | 50   | 200
	// 50    |       |
	// 100   |       |
	status9 := &heartbeatpb.TableSpanStatus{
		ID:                 spanReplicaID9.ToPB(),
		ComponentStatus:    heartbeatpb.ComponentState_Working,
		EventSizePerSecond: 100,
		CheckpointTs:       oracle.ComposeTS(int64(currentTime.Add(-5*time.Second).UnixMilli()), 0),
	}
	status10 := &heartbeatpb.TableSpanStatus{
		ID:                 spanReplicaID10.ToPB(),
		ComponentStatus:    heartbeatpb.ComponentState_Working,
		EventSizePerSecond: 50,
		CheckpointTs:       oracle.ComposeTS(int64(currentTime.Add(-5*time.Second).UnixMilli()), 0),
	}

	// provide the last three traffic status
	for i := 0; i < 3; i++ {
		controller.spanController.UpdateStatus(spanReplica9, status9)
		controller.spanController.UpdateStatus(spanReplica10, status10)
	}

	// trigger merge, merge spanReplica7 and spanReplica9
	// node1 | node2 | node3
	// 200   | 600   | 500
	// 200   | 50    | 200
	// 150   |       |
	controller.schedulerController.GetScheduler(scheduler.BalanceSplitScheduler).Execute()
	require.Equal(t, controller.operatorController.OperatorSize(), 3)
	typeCount := make(map[string][]pkgoperator.Operator[common.DispatcherID, *heartbeatpb.TableSpanStatus])

	for _, op := range controller.operatorController.GetAllOperators() {
		typeCount[op.Type()] = append(typeCount[op.Type()], op)
	}
	require.Equal(t, len(typeCount["occupy"]), 2)
	require.Equal(t, len(typeCount["merge"]), 1)
	relatedIDs := []common.DispatcherID{typeCount["occupy"][0].ID(), typeCount["occupy"][1].ID()}
	require.Contains(t, relatedIDs, spanReplicaID7)
	require.Contains(t, relatedIDs, spanReplicaID9)
	spanReplicaID11 := typeCount["merge"][0].ID()
	spanReplica11 := controller.spanController.GetTaskByID(spanReplicaID11)
	log.Info("spanReplica11", zap.Any("id", spanReplica11.ID), zap.Any("span", common.FormatTableSpan(spanReplica11.Span)))
	typeCount["merge"][0].Start()
	typeCount["merge"][0].PostFinish()
	controller.operatorController.RemoveOp(typeCount["merge"][0].ID())
	controller.operatorController.RemoveOp(typeCount["occupy"][0].ID())
	controller.operatorController.RemoveOp(typeCount["occupy"][1].ID())

	require.Equal(t, 7, controller.spanController.GetReplicatingSize())
	require.Equal(t, 3, controller.spanController.GetTaskSizeByNodeID("node1"))
	require.Equal(t, 2, controller.spanController.GetTaskSizeByNodeID("node2"))
	require.Equal(t, 2, controller.spanController.GetTaskSizeByNodeID("node3"))

	status11 := &heartbeatpb.TableSpanStatus{
		ID:                 spanReplicaID11.ToPB(),
		ComponentStatus:    heartbeatpb.ComponentState_Working,
		EventSizePerSecond: 150,
		CheckpointTs:       oracle.ComposeTS(int64(currentTime.Add(-5*time.Second).UnixMilli()), 0),
	}

	// provide the last three traffic status
	for i := 0; i < 3; i++ {
		controller.spanController.UpdateStatus(spanReplica11, status11)
	}

	// trigger move
	// node1 | node2 | node3
	// 200   | 600   | 500
	// 200   |       | 200
	// 150   |       |
	// 50    |       |
	controller.schedulerController.GetScheduler(scheduler.BalanceSplitScheduler).Execute()
	for _, operator := range controller.operatorController.GetAllOperators() {
		log.Info("operator", zap.Any("type", operator.Type()), zap.Any("id", operator.ID()), zap.Any("string", operator.String()))
	}
	require.Equal(t, controller.operatorController.OperatorSize(), 3)

	allOperators := controller.operatorController.GetAllOperators()
	require.Len(t, allOperators, 3)

	expectedIDs := map[common.DispatcherID]bool{
		spanReplicaID10: true,
		spanLists[5].ID: true,
		spanLists[4].ID: true,
	}

	for _, op := range allOperators {
		require.Equal(t, "move", op.Type())
		require.True(t, expectedIDs[op.ID()], "Unexpected operator ID: %v", op.ID())
	}

	for _, op := range allOperators {
		op.Start()
		op.(*operator.MoveDispatcherOperator).SetOriginNodeStopped()
		op.Schedule()
		op.PostFinish()
		controller.operatorController.RemoveOp(op.ID())
	}

	require.Equal(t, 7, controller.spanController.GetReplicatingSize())
	require.Equal(t, 4, controller.spanController.GetTaskSizeByNodeID("node1"))
	require.Equal(t, 1, controller.spanController.GetTaskSizeByNodeID("node2"))
	require.Equal(t, 2, controller.spanController.GetTaskSizeByNodeID("node3"))

	// trigger merge
	// node1 | node2 | node3
	// 200   | 600   | 700
	// 400   |       |
	controller.schedulerController.GetScheduler(scheduler.BalanceSplitScheduler).Execute()
	for _, operator := range controller.operatorController.GetAllOperators() {
		log.Info("operator", zap.Any("type", operator.Type()), zap.Any("id", operator.ID()), zap.Any("string", operator.String()))
	}
	require.Equal(t, controller.operatorController.OperatorSize(), 7)
	typeCount = make(map[string][]pkgoperator.Operator[common.DispatcherID, *heartbeatpb.TableSpanStatus])

	for _, op := range controller.operatorController.GetAllOperators() {
		typeCount[op.Type()] = append(typeCount[op.Type()], op)
	}
	require.Equal(t, len(typeCount["occupy"]), 5)
	require.Equal(t, len(typeCount["merge"]), 2)
	relatedIDs = []common.DispatcherID{typeCount["occupy"][0].ID(), typeCount["occupy"][1].ID(), typeCount["occupy"][2].ID(), typeCount["occupy"][3].ID(), typeCount["occupy"][4].ID()}
	require.Contains(t, relatedIDs, spanReplicaID10)
	require.Contains(t, relatedIDs, spanReplicaID11)
	require.Contains(t, relatedIDs, spanLists[1].ID)
	require.Contains(t, relatedIDs, spanLists[3].ID)
	require.Contains(t, relatedIDs, spanLists[4].ID)

	spanTmp1 = typeCount["merge"][0].ID()
	spanTmp2 = typeCount["merge"][1].ID()
	spanReplicaTmp1 = controller.spanController.GetTaskByID(spanTmp1)
	spanReplicaTmp2 = controller.spanController.GetTaskByID(spanTmp2)

	var spanReplica12, spanReplica13 *replica.SpanReplication
	var spanReplicaID12, spanReplicaID13 common.DispatcherID
	if spanReplicaTmp1.GetNodeID() == "node1" {
		spanReplica12 = spanReplicaTmp1
		spanReplicaID12 = spanTmp1
		spanReplica13 = spanReplicaTmp2
		spanReplicaID13 = spanTmp2
	} else {
		spanReplica12 = spanReplicaTmp2
		spanReplicaID12 = spanTmp2
		spanReplica13 = spanReplicaTmp1
		spanReplicaID13 = spanTmp1
	}

	typeCount["merge"][0].Start()
	typeCount["merge"][0].PostFinish()

	typeCount["merge"][1].Start()
	typeCount["merge"][1].PostFinish()

	controller.operatorController.RemoveOp(typeCount["merge"][0].ID())
	controller.operatorController.RemoveOp(typeCount["merge"][1].ID())
	controller.operatorController.RemoveOp(typeCount["occupy"][0].ID())
	controller.operatorController.RemoveOp(typeCount["occupy"][1].ID())
	controller.operatorController.RemoveOp(typeCount["occupy"][2].ID())
	controller.operatorController.RemoveOp(typeCount["occupy"][3].ID())
	controller.operatorController.RemoveOp(typeCount["occupy"][4].ID())

	require.Equal(t, 4, controller.spanController.GetReplicatingSize())
	require.Equal(t, 2, controller.spanController.GetTaskSizeByNodeID("node1"))
	require.Equal(t, 1, controller.spanController.GetTaskSizeByNodeID("node2"))
	require.Equal(t, 1, controller.spanController.GetTaskSizeByNodeID("node3"))

	// update the traffic for the new span replication
	status12 := &heartbeatpb.TableSpanStatus{
		ID:                 spanReplicaID12.ToPB(),
		ComponentStatus:    heartbeatpb.ComponentState_Working,
		EventSizePerSecond: 400,
		CheckpointTs:       oracle.ComposeTS(int64(currentTime.Add(-5*time.Second).UnixMilli()), 0),
	}

	// provide the last three traffic status
	for i := 0; i < 3; i++ {
		controller.spanController.UpdateStatus(spanReplica12, status12)
	}

	status13 := &heartbeatpb.TableSpanStatus{
		ID:                 spanReplicaID13.ToPB(),
		ComponentStatus:    heartbeatpb.ComponentState_Working,
		EventSizePerSecond: 700,
		CheckpointTs:       oracle.ComposeTS(int64(currentTime.Add(-5*time.Second).UnixMilli()), 0),
	}
	for i := 0; i < 3; i++ {
		controller.spanController.UpdateStatus(spanReplica13, status13)
	}

	// no more operators
	controller.schedulerController.GetScheduler(scheduler.BalanceSplitScheduler).Execute()
	require.Equal(t, controller.operatorController.OperatorSize(), 0)
}

func TestBalance(t *testing.T) {
	testutil.SetUpTestServices()
	nodeManager := appcontext.GetService[*watcher.NodeManager](watcher.NodeManagerName)
	nodeManager.GetAliveNodes()["node1"] = &node.Info{ID: "node1"}
	tableTriggerEventDispatcherID := common.NewDispatcherID()
	cfID := common.NewChangeFeedIDWithName("test", common.DefaultKeyspace)
	ddlSpan := replica.NewWorkingSpanReplication(cfID, tableTriggerEventDispatcherID,
		common.DDLSpanSchemaID,
		common.DDLSpan, &heartbeatpb.TableSpanStatus{
			ID:              tableTriggerEventDispatcherID.ToPB(),
			ComponentStatus: heartbeatpb.ComponentState_Working,
			CheckpointTs:    1,
		}, "node1")
<<<<<<< HEAD
	s := NewController(cfID, 1, nil, nil, ddlSpan, 1000, 0, nil)
=======
	s := NewController(cfID, 1, nil, nil, ddlSpan, nil, 1000, 0, false)
>>>>>>> 59077ec5
	for i := 0; i < 100; i++ {
		sz := common.TableIDToComparableSpan(0, int64(i))
		span := &heartbeatpb.TableSpan{TableID: sz.TableID, StartKey: sz.StartKey, EndKey: sz.EndKey}
		dispatcherID := common.NewDispatcherID()
		spanReplica := replica.NewSpanReplication(cfID, dispatcherID, 1, span, 1, common.DefaultMode)
		spanReplica.SetNodeID("node1")
		s.spanController.AddReplicatingSpan(spanReplica)
	}
	s.schedulerController.GetScheduler(scheduler.BalanceScheduler).Execute()
	require.Equal(t, 0, s.operatorController.OperatorSize())
	require.Equal(t, 100, s.spanController.GetReplicatingSize())
	require.Equal(t, 100, s.spanController.GetTaskSizeByNodeID("node1"))

	// add new node
	nodeManager.GetAliveNodes()["node2"] = &node.Info{ID: "node2"}
	s.schedulerController.GetScheduler(scheduler.BalanceScheduler).Execute()
	require.Equal(t, 50, s.operatorController.OperatorSize())
	require.Equal(t, 50, s.spanController.GetSchedulingSize())
	require.Equal(t, 50, s.spanController.GetReplicatingSize())
	for _, span := range s.spanController.GetTasksBySchemaID(1) {
		if op := s.operatorController.GetOperator(span.ID); op != nil {
			_, ok := op.(*operator.MoveDispatcherOperator)
			require.True(t, ok)
		}
	}
	// still on the primary node
	require.Equal(t, 100, s.spanController.GetTaskSizeByNodeID("node1"))
	require.Equal(t, 0, s.spanController.GetTaskSizeByNodeID("node2"))

	// remove the node2
	delete(nodeManager.GetAliveNodes(), "node2")
	s.operatorController.OnNodeRemoved("node2")
	for _, span := range s.spanController.GetTasksBySchemaID(1) {
		if op := s.operatorController.GetOperator(span.ID); op != nil {
			msg := op.Schedule()
			require.NotNil(t, msg)
			require.Equal(t, "node1", msg.To.String())
			require.True(t, msg.Message[0].(*heartbeatpb.ScheduleDispatcherRequest).ScheduleAction ==
				heartbeatpb.ScheduleAction_Create)
			op.Check("node1", &heartbeatpb.TableSpanStatus{
				ID:              span.ID.ToPB(),
				ComponentStatus: heartbeatpb.ComponentState_Working,
			})
			require.True(t, op.IsFinished())
			op.PostFinish()
		}
	}

	require.Equal(t, 0, s.spanController.GetSchedulingSize())
	// changed to working status
	require.Equal(t, 100, s.spanController.GetReplicatingSize())
	require.Equal(t, 100, s.spanController.GetTaskSizeByNodeID("node1"))
}

func TestDefaultSpanIntoSplit(t *testing.T) {
	testutil.SetUpTestServices()
	nodeManager := appcontext.GetService[*watcher.NodeManager](watcher.NodeManagerName)
	nodeManager.GetAliveNodes()["node1"] = &node.Info{ID: "node1"}
	nodeManager.GetAliveNodes()["node2"] = &node.Info{ID: "node2"}
	tableTriggerEventDispatcherID := common.NewDispatcherID()
	cfID := common.NewChangeFeedIDWithName("test", common.DefaultKeyspace)
	ddlSpan := replica.NewWorkingSpanReplication(cfID, tableTriggerEventDispatcherID,
		common.DDLSpanSchemaID,
		common.DDLSpan, &heartbeatpb.TableSpanStatus{
			ID:              tableTriggerEventDispatcherID.ToPB(),
			ComponentStatus: heartbeatpb.ComponentState_Working,
			CheckpointTs:    1,
		}, "node1")
	controller := NewController(cfID, 1, nil, &config.ReplicaConfig{
		Scheduler: &config.ChangefeedSchedulerConfig{
			EnableTableAcrossNodes:     true,
			WriteKeyThreshold:          1000,
			RegionThreshold:            8,
			SchedulingTaskCountPerNode: 10,
		},
<<<<<<< HEAD
	}, ddlSpan, 1000, 0, nil)
	totalSpan := common.TableIDToComparableSpan(0, 1)
=======
	}, ddlSpan, nil, 1000, 0, false)
	totalSpan := common.TableIDToComparableSpan(1)
>>>>>>> 59077ec5
	span := &heartbeatpb.TableSpan{TableID: int64(1), StartKey: totalSpan.StartKey, EndKey: totalSpan.EndKey}
	dispatcherID := common.NewDispatcherID()
	spanReplica := replica.NewSpanReplication(cfID, dispatcherID, 1, span, 1, common.DefaultMode)
	spanReplica.SetNodeID("node1")
	controller.spanController.AddReplicatingSpan(spanReplica)

	controller.schedulerController.GetScheduler(scheduler.BalanceSplitScheduler).Execute()
	controller.schedulerController.GetScheduler(scheduler.BalanceScheduler).Execute()
	controller.schedulerController.GetScheduler(scheduler.BasicScheduler).Execute()
	require.Equal(t, 0, controller.operatorController.OperatorSize())

	require.Equal(t, 1, controller.spanController.GetReplicatingSize())
	require.Equal(t, 1, controller.spanController.GetTaskSizeByNodeID("node1"))
	require.Equal(t, 0, controller.spanController.GetTaskSizeByNodeID("node2"))

	// update the traffic for the new span replication, to make split
	status := &heartbeatpb.TableSpanStatus{
		ID:                 spanReplica.ID.ToPB(),
		ComponentStatus:    heartbeatpb.ComponentState_Working,
		EventSizePerSecond: 1200,
		CheckpointTs:       2,
	}

	regionCache := appcontext.GetService[*testutil.MockCache](appcontext.RegionCache)
	startKey := spanReplica.Span.StartKey
	endKey := spanReplica.Span.EndKey
	regionCache.SetRegions(fmt.Sprintf("%s-%s", startKey, endKey), []*tikv.Region{
		testutil.MockRegionWithKeyRange(uint64(1), startKey, appendNew(startKey, 'a')),
		testutil.MockRegionWithKeyRange(uint64(1), appendNew(startKey, 'a'), appendNew(startKey, 'b')),
		testutil.MockRegionWithKeyRange(uint64(1), appendNew(startKey, 'b'), appendNew(startKey, 'c')),
		testutil.MockRegionWithKeyRange(uint64(1), appendNew(startKey, 'c'), appendNew(startKey, 'd')),
		testutil.MockRegionWithKeyRange(uint64(1), appendNew(startKey, 'd'), appendNew(startKey, 'e')),
		testutil.MockRegionWithKeyRange(uint64(1), appendNew(startKey, 'e'), appendNew(startKey, 'f')),
		testutil.MockRegionWithKeyRange(uint64(1), appendNew(startKey, 'f'), appendNew(startKey, 'g')),
		testutil.MockRegionWithKeyRange(uint64(1), appendNew(startKey, 'g'), appendNew(startKey, 'h')),
		testutil.MockRegionWithKeyRange(uint64(1), appendNew(startKey, 'h'), endKey),
	})
	pdAPIClient := appcontext.GetService[*testutil.MockPDAPIClient](appcontext.PDAPIClient)
	pdAPIClient.SetScanRegionsResult(fmt.Sprintf("%s-%s", startKey, endKey), []pdutil.RegionInfo{
		{
			ID:           1,
			StartKey:     hex.EncodeToString(startKey),
			EndKey:       hex.EncodeToString(appendNew(startKey, 'a')),
			WrittenBytes: 1,
		},
		{
			ID:           2,
			StartKey:     hex.EncodeToString(appendNew(startKey, 'a')),
			EndKey:       hex.EncodeToString(appendNew(startKey, 'b')),
			WrittenBytes: 1,
		},
		{
			ID:           3,
			StartKey:     hex.EncodeToString(appendNew(startKey, 'b')),
			EndKey:       hex.EncodeToString(appendNew(startKey, 'c')),
			WrittenBytes: 1,
		},
		{
			ID:           4,
			StartKey:     hex.EncodeToString(appendNew(startKey, 'c')),
			EndKey:       hex.EncodeToString(appendNew(startKey, 'd')),
			WrittenBytes: 1,
		},
		{
			ID:           5,
			StartKey:     hex.EncodeToString(appendNew(startKey, 'd')),
			EndKey:       hex.EncodeToString(appendNew(startKey, 'e')),
			WrittenBytes: 1,
		},
		{
			ID:           6,
			StartKey:     hex.EncodeToString(appendNew(startKey, 'e')),
			EndKey:       hex.EncodeToString(appendNew(startKey, 'f')),
			WrittenBytes: 1,
		},
		{
			ID:           7,
			StartKey:     hex.EncodeToString(appendNew(startKey, 'f')),
			EndKey:       hex.EncodeToString(appendNew(startKey, 'g')),
			WrittenBytes: 1,
		},
		{
			ID:           8,
			StartKey:     hex.EncodeToString(appendNew(startKey, 'g')),
			EndKey:       hex.EncodeToString(appendNew(startKey, 'h')),
			WrittenBytes: 1,
		},
		{
			ID:           9,
			StartKey:     hex.EncodeToString(appendNew(startKey, 'h')),
			EndKey:       hex.EncodeToString(endKey),
			WrittenBytes: 1,
		},
	})

	for i := 0; i < 3; i++ {
		controller.spanController.UpdateStatus(spanReplica, status)
	}

	controller.schedulerController.GetScheduler(scheduler.BalanceScheduler).Execute()
	require.Equal(t, 1, controller.operatorController.OperatorSize())
	operatorItem := controller.operatorController.GetAllOperators()[0]
	require.Equal(t, operatorItem.Type(), "split")
	require.Equal(t, operatorItem.ID(), spanReplica.ID)
	operatorItem.Start()
	operatorItem.PostFinish()
	controller.operatorController.RemoveOp(operatorItem.ID())

	require.Equal(t, 0, controller.spanController.GetReplicatingSize())
	require.Equal(t, 4, controller.spanController.GetAbsentSize())

	controller.schedulerController.GetScheduler(scheduler.BasicScheduler).Execute()
	require.Equal(t, 4, controller.operatorController.OperatorSize())

	for _, operatorItem := range controller.operatorController.GetAllOperators() {
		require.Equal(t, operatorItem.Type(), "add")
		operatorItem.Start()
		operatorItem.PostFinish()
		controller.operatorController.RemoveOp(operatorItem.ID())
	}

	require.Equal(t, 4, controller.spanController.GetReplicatingSize())
	require.Equal(t, 0, controller.spanController.GetAbsentSize())
	require.Equal(t, 2, controller.spanController.GetTaskSizeByNodeID("node1"))
	require.Equal(t, 2, controller.spanController.GetTaskSizeByNodeID("node2"))
}

func TestStoppedWhenMoving(t *testing.T) {
	testutil.SetUpTestServices()
	nodeManager := appcontext.GetService[*watcher.NodeManager](watcher.NodeManagerName)
	nodeManager.GetAliveNodes()["node1"] = &node.Info{ID: "node1"}
	tableTriggerEventDispatcherID := common.NewDispatcherID()
	cfID := common.NewChangeFeedIDWithName("test", common.DefaultKeyspace)
	ddlSpan := replica.NewWorkingSpanReplication(cfID, tableTriggerEventDispatcherID, common.DDLSpanSchemaID,
		common.DDLSpan, &heartbeatpb.TableSpanStatus{
			ID:              tableTriggerEventDispatcherID.ToPB(),
			ComponentStatus: heartbeatpb.ComponentState_Working,
			CheckpointTs:    1,
		}, "node1")
<<<<<<< HEAD
	s := NewController(cfID, 1, nil, nil, ddlSpan, 1000, 0, nil)
=======
	s := NewController(cfID, 1, nil, nil, ddlSpan, nil, 1000, 0, false)
>>>>>>> 59077ec5
	for i := 0; i < 2; i++ {
		sz := common.TableIDToComparableSpan(0, int64(i))
		span := &heartbeatpb.TableSpan{TableID: sz.TableID, StartKey: sz.StartKey, EndKey: sz.EndKey}
		dispatcherID := common.NewDispatcherID()
		spanReplica := replica.NewSpanReplication(cfID, dispatcherID, 1, span, 1, common.DefaultMode)
		spanReplica.SetNodeID("node1")
		s.spanController.AddReplicatingSpan(spanReplica)
	}
	require.Equal(t, 2, s.spanController.GetReplicatingSize())
	require.Equal(t, 2, s.spanController.GetTaskSizeByNodeID("node1"))
	// add new node
	nodeManager.GetAliveNodes()["node2"] = &node.Info{ID: "node2"}
	require.Equal(t, 0, s.spanController.GetAbsentSize())
	s.schedulerController.GetScheduler(scheduler.BalanceScheduler).Execute()
	require.Equal(t, 1, s.operatorController.OperatorSize())
	require.Equal(t, 1, s.spanController.GetSchedulingSize())
	require.Equal(t, 1, s.spanController.GetReplicatingSize())
	require.Equal(t, 2, s.spanController.GetTaskSizeByNodeID("node1"))
	require.Equal(t, 0, s.spanController.GetTaskSizeByNodeID("node2"))

	s.operatorController.OnNodeRemoved("node2")
	s.operatorController.OnNodeRemoved("node1")
	require.Equal(t, 0, s.spanController.GetSchedulingSize())
	// changed to absent status
	require.Equal(t, 2, s.spanController.GetAbsentSize())
	require.Equal(t, 0, s.spanController.GetTaskSizeByNodeID("node1"))
	require.Equal(t, 0, s.spanController.GetTaskSizeByNodeID("node2"))
}

func TestFinishBootstrap(t *testing.T) {
	testutil.SetUpTestServices()
	nodeManager := appcontext.GetService[*watcher.NodeManager](watcher.NodeManagerName)
	nodeManager.GetAliveNodes()["node1"] = &node.Info{ID: "node1"}
	tableTriggerEventDispatcherID := common.NewDispatcherID()
	cfID := common.NewChangeFeedIDWithName("test", common.DefaultKeyspace)
	ddlSpan := replica.NewWorkingSpanReplication(cfID, tableTriggerEventDispatcherID,
		common.DDLSpanSchemaID,
		common.DDLSpan, &heartbeatpb.TableSpanStatus{
			ID:              tableTriggerEventDispatcherID.ToPB(),
			ComponentStatus: heartbeatpb.ComponentState_Working,
			CheckpointTs:    1,
		}, "node1")
	s := NewController(cfID, 1, &mockThreadPool{},
<<<<<<< HEAD
		config.GetDefaultReplicaConfig(), ddlSpan, 1000, 0, nil)
	totalSpan := common.TableIDToComparableSpan(0, 1)
=======
		config.GetDefaultReplicaConfig(), ddlSpan, nil, 1000, 0, false)
	totalSpan := common.TableIDToComparableSpan(1)
>>>>>>> 59077ec5
	span := &heartbeatpb.TableSpan{TableID: int64(1), StartKey: totalSpan.StartKey, EndKey: totalSpan.EndKey}
	schemaStore := &mockSchemaStore{
		tables: []commonEvent.Table{
			{
				TableID:         1,
				SchemaID:        1,
				SchemaTableName: &commonEvent.SchemaTableName{SchemaName: "test", TableName: "t"},
			},
		},
	}
	appcontext.SetService(appcontext.SchemaStore, schemaStore)
	dispatcherID2 := common.NewDispatcherID()
	require.False(t, s.bootstrapped)
	msg, err := s.FinishBootstrap(map[node.ID]*heartbeatpb.MaintainerBootstrapResponse{
		"node1": {
			ChangefeedID: cfID.ToPB(),
			Spans: []*heartbeatpb.BootstrapTableSpan{
				{
					ID:              dispatcherID2.ToPB(),
					SchemaID:        1,
					Span:            span,
					ComponentStatus: heartbeatpb.ComponentState_Working,
					CheckpointTs:    10,
				},
			},
			CheckpointTs: 10,
		},
	}, false)
	_ = msg
	require.Nil(t, err)
	require.NotNil(t, s.barrier)
	require.True(t, s.bootstrapped)
	require.Equal(t, msg.GetSchemas(), []*heartbeatpb.SchemaInfo{
		{
			SchemaID:   1,
			SchemaName: "test",
			Tables: []*heartbeatpb.TableInfo{
				{
					TableID:   1,
					TableName: "t",
				},
			},
		},
	})
	require.Equal(t, 1, s.spanController.GetTaskSizeByNodeID("node1"))
	require.Equal(t, 1, s.spanController.GetReplicatingSize())
	require.Equal(t, 0, s.spanController.GetSchedulingSize())
	require.NotNil(t, s.spanController.GetTaskByID(dispatcherID2))
	require.Panics(t, func() {
		_, _ = s.FinishBootstrap(map[node.ID]*heartbeatpb.MaintainerBootstrapResponse{}, false)
	})
}

func TestSplitTableWhenBootstrapFinished(t *testing.T) {
	testutil.SetUpTestServices()
	nodeManager := appcontext.GetService[*watcher.NodeManager](watcher.NodeManagerName)
	nodeManager.GetAliveNodes()["node1"] = &node.Info{ID: "node1"}
	nodeManager.GetAliveNodes()["node2"] = &node.Info{ID: "node2"}
	tableTriggerEventDispatcherID := common.NewDispatcherID()
	cfID := common.NewChangeFeedIDWithName("test", common.DefaultKeyspace)
	ddlSpan := replica.NewWorkingSpanReplication(cfID, tableTriggerEventDispatcherID,
		common.DDLSpanSchemaID,
		common.DDLSpan, &heartbeatpb.TableSpanStatus{
			ID:              tableTriggerEventDispatcherID.ToPB(),
			ComponentStatus: heartbeatpb.ComponentState_Working,
			CheckpointTs:    1,
		}, "node1")
	defaultConfig := config.GetDefaultReplicaConfig().Clone()
	defaultConfig.Scheduler = &config.ChangefeedSchedulerConfig{
		EnableTableAcrossNodes: true,
		RegionThreshold:        1,
		RegionCountPerSpan:     1,
	}
<<<<<<< HEAD
	s := NewController(cfID, 1, nil, defaultConfig, ddlSpan, 1000, 0, nil)
=======
	s := NewController(cfID, 1, nil, defaultConfig, ddlSpan, nil, 1000, 0, false)
>>>>>>> 59077ec5
	s.taskPool = &mockThreadPool{}
	schemaStore := &mockSchemaStore{tables: []commonEvent.Table{
		{TableID: 1, SchemaID: 1, SchemaTableName: &commonEvent.SchemaTableName{SchemaName: "test", TableName: "t"}},
		{TableID: 2, SchemaID: 2, SchemaTableName: &commonEvent.SchemaTableName{SchemaName: "test", TableName: "t2"}, Splitable: true},
	}}
	appcontext.SetService(appcontext.SchemaStore, schemaStore)

	totalSpan := common.TableIDToComparableSpan(0, 1)
	totalSpan2 := common.TableIDToComparableSpan(0, 2)

	regionCache := appcontext.GetService[*testutil.MockCache](appcontext.RegionCache)
	regionCache.SetRegions(fmt.Sprintf("%s-%s", totalSpan2.StartKey, totalSpan2.EndKey), []*tikv.Region{
		testutil.MockRegionWithKeyRange(1, totalSpan2.StartKey, appendNew(totalSpan2.StartKey, 'a')),
		testutil.MockRegionWithKeyRange(2, appendNew(totalSpan2.StartKey, 'a'), totalSpan2.EndKey),
	})

	span1 := &heartbeatpb.TableSpan{TableID: 1, StartKey: appendNew(totalSpan.StartKey, 'a'), EndKey: appendNew(totalSpan.StartKey, 'b')}
	span2 := &heartbeatpb.TableSpan{TableID: 1, StartKey: appendNew(totalSpan.StartKey, 'b'), EndKey: appendNew(totalSpan.StartKey, 'c')}

	reportedSpans := []*heartbeatpb.BootstrapTableSpan{
		{
			ID:              common.NewDispatcherID().ToPB(),
			SchemaID:        1,
			Span:            span1,
			ComponentStatus: heartbeatpb.ComponentState_Working,
			CheckpointTs:    10,
		},
		{
			ID:              common.NewDispatcherID().ToPB(),
			SchemaID:        1,
			ComponentStatus: heartbeatpb.ComponentState_Working,
			CheckpointTs:    10,
			Span:            span2,
		},
	}
	require.False(t, s.bootstrapped)

	_, err := s.FinishBootstrap(map[node.ID]*heartbeatpb.MaintainerBootstrapResponse{
		"node1": {
			ChangefeedID: cfID.ToPB(),
			Spans:        reportedSpans,
			CheckpointTs: 10,
		},
	}, false)
	require.Nil(t, err)
	require.NotNil(t, s.barrier)
	// total 8 regions,
	// table 1: 2 holes will be inserted to absent
	// table 2: split to 2 spans, will be inserted to absent
	require.Equal(t, 4, s.spanController.GetAbsentSize())
	// table 1 has two working span
	require.Equal(t, 2, s.spanController.GetReplicatingSize())
	require.True(t, s.bootstrapped)
}

func TestMapFindHole(t *testing.T) {
	cases := []struct {
		spans        []*heartbeatpb.TableSpan
		rang         *heartbeatpb.TableSpan
		expectedHole []*heartbeatpb.TableSpan
	}{
		{ // 0. all found.
			spans: []*heartbeatpb.TableSpan{
				{StartKey: []byte("t1_0"), EndKey: []byte("t1_1")},
				{StartKey: []byte("t1_1"), EndKey: []byte("t1_2")},
				{StartKey: []byte("t1_2"), EndKey: []byte("t2_0")},
			},
			rang: &heartbeatpb.TableSpan{StartKey: []byte("t1_0"), EndKey: []byte("t2_0")},
		},
		{ // 1. on hole in the middle.
			spans: []*heartbeatpb.TableSpan{
				{StartKey: []byte("t1_0"), EndKey: []byte("t1_1")},
				{StartKey: []byte("t1_3"), EndKey: []byte("t1_4")},
				{StartKey: []byte("t1_4"), EndKey: []byte("t2_0")},
			},
			rang: &heartbeatpb.TableSpan{StartKey: []byte("t1_0"), EndKey: []byte("t2_0")},
			expectedHole: []*heartbeatpb.TableSpan{
				{StartKey: []byte("t1_1"), EndKey: []byte("t1_3")},
			},
		},
		{ // 2. two holes in the middle.
			spans: []*heartbeatpb.TableSpan{
				{StartKey: []byte("t1_0"), EndKey: []byte("t1_1")},
				{StartKey: []byte("t1_2"), EndKey: []byte("t1_3")},
				{StartKey: []byte("t1_4"), EndKey: []byte("t2_0")},
			},
			rang: &heartbeatpb.TableSpan{StartKey: []byte("t1_0"), EndKey: []byte("t2_0")},
			expectedHole: []*heartbeatpb.TableSpan{
				{StartKey: []byte("t1_1"), EndKey: []byte("t1_2")},
				{StartKey: []byte("t1_3"), EndKey: []byte("t1_4")},
			},
		},
		{ // 3. all missing.
			spans: []*heartbeatpb.TableSpan{},
			rang:  &heartbeatpb.TableSpan{StartKey: []byte("t1_0"), EndKey: []byte("t2_0")},
			expectedHole: []*heartbeatpb.TableSpan{
				{StartKey: []byte("t1_0"), EndKey: []byte("t2_0")},
			},
		},
		{ // 4. start not found
			spans: []*heartbeatpb.TableSpan{
				{StartKey: []byte("t1_4"), EndKey: []byte("t2_0")},
			},
			rang: &heartbeatpb.TableSpan{StartKey: []byte("t1_0"), EndKey: []byte("t2_0")},
			expectedHole: []*heartbeatpb.TableSpan{
				{StartKey: []byte("t1_0"), EndKey: []byte("t1_4")},
			},
		},
		{ // 5. end not found
			spans: []*heartbeatpb.TableSpan{
				{StartKey: []byte("t1_0"), EndKey: []byte("t1_1")},
			},
			rang: &heartbeatpb.TableSpan{StartKey: []byte("t1_0"), EndKey: []byte("t2_0")},
			expectedHole: []*heartbeatpb.TableSpan{
				{StartKey: []byte("t1_1"), EndKey: []byte("t2_0")},
			},
		},
	}

	for i, cs := range cases {
		m := utils.NewBtreeMap[*heartbeatpb.TableSpan, *replica.SpanReplication](common.LessTableSpan)
		for _, span := range cs.spans {
			m.ReplaceOrInsert(span, &replica.SpanReplication{})
		}
		holes := findHoles(m, cs.rang)
		require.Equalf(t, cs.expectedHole, holes, "case %d, %#v", i, cs)
	}
}

func appendNew(origin []byte, c byte) []byte {
	nb := bytes.Clone(origin)
	return append(nb, c)
}

type mockThreadPool struct {
	threadpool.ThreadPool
}

func (m *mockThreadPool) Submit(_ threadpool.Task, _ time.Time) *threadpool.TaskHandle {
	return nil
}

func (m *mockThreadPool) SubmitFunc(_ threadpool.FuncTask, _ time.Time) *threadpool.TaskHandle {
	return nil
}

func TestLargeTableInitialization(t *testing.T) {
	testutil.SetUpTestServices()
	nodeManager := appcontext.GetService[*watcher.NodeManager](watcher.NodeManagerName)
	nodeManager.GetAliveNodes()["node1"] = &node.Info{ID: "node1"}
	nodeManager.GetAliveNodes()["node2"] = &node.Info{ID: "node2"}
	nodeManager.GetAliveNodes()["node3"] = &node.Info{ID: "node3"}

	tableTriggerEventDispatcherID := common.NewDispatcherID()
	cfID := common.NewChangeFeedIDWithName("test", common.DefaultKeyspace)
	ddlSpan := replica.NewWorkingSpanReplication(cfID, tableTriggerEventDispatcherID,
		common.DDLSpanSchemaID,
		common.DDLSpan, &heartbeatpb.TableSpanStatus{
			ID:              tableTriggerEventDispatcherID.ToPB(),
			ComponentStatus: heartbeatpb.ComponentState_Working,
			CheckpointTs:    1,
		}, "node1")

	// Configure with the specified parameters
	controller := NewController(cfID, 1, nil, &config.ReplicaConfig{
		Scheduler: &config.ChangefeedSchedulerConfig{
			EnableTableAcrossNodes:     true,
			WriteKeyThreshold:          500,
			RegionThreshold:            50,
			RegionCountPerSpan:         10,
			SchedulingTaskCountPerNode: 2,
		},
<<<<<<< HEAD
	}, ddlSpan, 1000, 0, nil)
=======
	}, ddlSpan, nil, 1000, 0, false)
>>>>>>> 59077ec5

	// Create a large table with 10000 regions
	totalSpan := common.TableIDToComparableSpan(0, int64(1))
	// Mock 100 regions for the large table
	regionCache := appcontext.GetService[*testutil.MockCache](appcontext.RegionCache)
	regions := make([]*tikv.Region, 100)
	for i := 0; i < 100; i++ {
		startKey := appendNew(totalSpan.StartKey, byte(i))
		endKey := appendNew(totalSpan.StartKey, byte(i+1))
		if i == 0 {
			startKey = totalSpan.StartKey
		}
		if i == 99 {
			endKey = totalSpan.EndKey
		}
		regions[i] = testutil.MockRegionWithKeyRange(uint64(i+1), startKey, endKey)
	}
	regionCache.SetRegions(fmt.Sprintf("%s-%s", totalSpan.StartKey, totalSpan.EndKey), regions)
	controller.spanController.AddNewTable(commonEvent.Table{
		TableID:   1,
		SchemaID:  1,
		Splitable: true,
	}, 1)

	require.Equal(t, 10, controller.spanController.GetAbsentSize())

	spanIDList := []common.DispatcherID{}

	controller.schedulerController.GetScheduler(scheduler.BalanceScheduler).Execute()
	controller.schedulerController.GetScheduler(scheduler.BalanceSplitScheduler).Execute()
	require.Equal(t, 0, controller.operatorController.OperatorSize())

	// first basic scheduler
	controller.schedulerController.GetScheduler(scheduler.BasicScheduler).Execute()
	require.Equal(t, 6, controller.operatorController.OperatorSize())
	require.Equal(t, 4, controller.spanController.GetAbsentSize())
	require.Equal(t, 6, controller.spanController.GetSchedulingSize())

	for _, op := range controller.operatorController.GetAllOperators() {
		require.Equal(t, "add", op.Type())
		spanIDList = append(spanIDList, op.ID())
		op.Start()
		op.PostFinish()
		controller.operatorController.RemoveOp(op.ID())
	}

	require.Equal(t, 6, controller.spanController.GetReplicatingSize())
	require.Equal(t, 2, controller.spanController.GetTaskSizeByNodeID("node1"))
	require.Equal(t, 2, controller.spanController.GetTaskSizeByNodeID("node2"))
	require.Equal(t, 2, controller.spanController.GetTaskSizeByNodeID("node3"))

	controller.schedulerController.GetScheduler(scheduler.BalanceScheduler).Execute()
	controller.schedulerController.GetScheduler(scheduler.BalanceSplitScheduler).Execute()
	require.Equal(t, 0, controller.operatorController.OperatorSize())

	controller.schedulerController.GetScheduler(scheduler.BasicScheduler).Execute()
	require.Equal(t, 4, controller.operatorController.OperatorSize())
	for _, op := range controller.operatorController.GetAllOperators() {
		require.Equal(t, "add", op.Type())
		spanIDList = append(spanIDList, op.ID())
		op.Start()
		op.PostFinish()
		controller.operatorController.RemoveOp(op.ID())
	}

	require.Equal(t, 10, controller.spanController.GetReplicatingSize())
	require.Equal(t, 0, controller.spanController.GetAbsentSize())
	require.Equal(t, 0, controller.spanController.GetSchedulingSize())
	require.LessOrEqual(t, 3, controller.spanController.GetTaskSizeByNodeID("node1"))
	require.LessOrEqual(t, 3, controller.spanController.GetTaskSizeByNodeID("node2"))
	require.LessOrEqual(t, 3, controller.spanController.GetTaskSizeByNodeID("node3"))
}<|MERGE_RESOLUTION|>--- conflicted
+++ resolved
@@ -62,11 +62,7 @@
 			ComponentStatus: heartbeatpb.ComponentState_Working,
 			CheckpointTs:    1,
 		}, "node1")
-<<<<<<< HEAD
-	controller := NewController(cfID, 1, nil, nil, ddlSpan, 9, time.Minute, nil)
-=======
-	controller := NewController(cfID, 1, nil, nil, ddlSpan, nil, 9, time.Minute, false)
->>>>>>> 59077ec5
+	controller := NewController(cfID, 1, nil, nil, ddlSpan, nil, 9, time.Minute, nil, false)
 	for i := 0; i < 10; i++ {
 		controller.spanController.AddNewTable(commonEvent.Table{
 			SchemaID: 1,
@@ -108,11 +104,7 @@
 			EnableTableAcrossNodes: true,
 			WriteKeyThreshold:      500,
 		},
-<<<<<<< HEAD
-	}, ddlSpan, 1000, 0, nil)
-=======
-	}, ddlSpan, nil, 1000, 0, false)
->>>>>>> 59077ec5
+	}, ddlSpan, nil, 1000, 0, nil, false)
 
 	nodeID := node.ID("node1")
 	for i := 0; i < 100; i++ {
@@ -212,11 +204,7 @@
 			EnableTableAcrossNodes: true,
 			WriteKeyThreshold:      500,
 		},
-<<<<<<< HEAD
-	}, ddlSpan, 1000, 0, nil)
-=======
-	}, ddlSpan, nil, 1000, 0, false)
->>>>>>> 59077ec5
+	}, ddlSpan, nil, 1000, 0, nil, false)
 
 	regionCache := appcontext.GetService[*testutil.MockCache](appcontext.RegionCache)
 
@@ -334,11 +322,7 @@
 			EnableTableAcrossNodes: true,
 			WriteKeyThreshold:      500,
 		},
-<<<<<<< HEAD
-	}, ddlSpan, 1000, 0, nil)
-=======
-	}, ddlSpan, nil, 1000, 0, false)
->>>>>>> 59077ec5
+	}, ddlSpan, nil, 1000, 0, nil, false)
 
 	nodeIDList := []node.ID{"node1", "node2", "node3"}
 	for i := 0; i < 100; i++ {
@@ -435,11 +419,7 @@
 			WriteKeyThreshold:      1000,
 			RegionThreshold:        20,
 		},
-<<<<<<< HEAD
-	}, ddlSpan, 1000, 0, nil)
-=======
-	}, ddlSpan, nil, 1000, 0, false)
->>>>>>> 59077ec5
+	}, ddlSpan, nil, 1000, 0, nil, false)
 
 	nodeIDList := []node.ID{"node1", "node2", "node3"}
 	// make a group
@@ -1024,11 +1004,7 @@
 			ComponentStatus: heartbeatpb.ComponentState_Working,
 			CheckpointTs:    1,
 		}, "node1")
-<<<<<<< HEAD
-	s := NewController(cfID, 1, nil, nil, ddlSpan, 1000, 0, nil)
-=======
-	s := NewController(cfID, 1, nil, nil, ddlSpan, nil, 1000, 0, false)
->>>>>>> 59077ec5
+	s := NewController(cfID, 1, nil, nil, ddlSpan, nil, 1000, 0, nil, false)
 	for i := 0; i < 100; i++ {
 		sz := common.TableIDToComparableSpan(0, int64(i))
 		span := &heartbeatpb.TableSpan{TableID: sz.TableID, StartKey: sz.StartKey, EndKey: sz.EndKey}
@@ -1104,13 +1080,8 @@
 			RegionThreshold:            8,
 			SchedulingTaskCountPerNode: 10,
 		},
-<<<<<<< HEAD
-	}, ddlSpan, 1000, 0, nil)
+	}, ddlSpan, nil, 1000, 0, nil, false)
 	totalSpan := common.TableIDToComparableSpan(0, 1)
-=======
-	}, ddlSpan, nil, 1000, 0, false)
-	totalSpan := common.TableIDToComparableSpan(1)
->>>>>>> 59077ec5
 	span := &heartbeatpb.TableSpan{TableID: int64(1), StartKey: totalSpan.StartKey, EndKey: totalSpan.EndKey}
 	dispatcherID := common.NewDispatcherID()
 	spanReplica := replica.NewSpanReplication(cfID, dispatcherID, 1, span, 1, common.DefaultMode)
@@ -1250,11 +1221,7 @@
 			ComponentStatus: heartbeatpb.ComponentState_Working,
 			CheckpointTs:    1,
 		}, "node1")
-<<<<<<< HEAD
-	s := NewController(cfID, 1, nil, nil, ddlSpan, 1000, 0, nil)
-=======
-	s := NewController(cfID, 1, nil, nil, ddlSpan, nil, 1000, 0, false)
->>>>>>> 59077ec5
+	s := NewController(cfID, 1, nil, nil, ddlSpan, nil, 1000, 0, nil, false)
 	for i := 0; i < 2; i++ {
 		sz := common.TableIDToComparableSpan(0, int64(i))
 		span := &heartbeatpb.TableSpan{TableID: sz.TableID, StartKey: sz.StartKey, EndKey: sz.EndKey}
@@ -1298,13 +1265,8 @@
 			CheckpointTs:    1,
 		}, "node1")
 	s := NewController(cfID, 1, &mockThreadPool{},
-<<<<<<< HEAD
-		config.GetDefaultReplicaConfig(), ddlSpan, 1000, 0, nil)
+		config.GetDefaultReplicaConfig(), ddlSpan, nil, 1000, 0, nil, false)
 	totalSpan := common.TableIDToComparableSpan(0, 1)
-=======
-		config.GetDefaultReplicaConfig(), ddlSpan, nil, 1000, 0, false)
-	totalSpan := common.TableIDToComparableSpan(1)
->>>>>>> 59077ec5
 	span := &heartbeatpb.TableSpan{TableID: int64(1), StartKey: totalSpan.StartKey, EndKey: totalSpan.EndKey}
 	schemaStore := &mockSchemaStore{
 		tables: []commonEvent.Table{
@@ -1378,11 +1340,7 @@
 		RegionThreshold:        1,
 		RegionCountPerSpan:     1,
 	}
-<<<<<<< HEAD
-	s := NewController(cfID, 1, nil, defaultConfig, ddlSpan, 1000, 0, nil)
-=======
-	s := NewController(cfID, 1, nil, defaultConfig, ddlSpan, nil, 1000, 0, false)
->>>>>>> 59077ec5
+	s := NewController(cfID, 1, nil, defaultConfig, ddlSpan, nil, 1000, 0, nil, false)
 	s.taskPool = &mockThreadPool{}
 	schemaStore := &mockSchemaStore{tables: []commonEvent.Table{
 		{TableID: 1, SchemaID: 1, SchemaTableName: &commonEvent.SchemaTableName{SchemaName: "test", TableName: "t"}},
@@ -1555,11 +1513,7 @@
 			RegionCountPerSpan:         10,
 			SchedulingTaskCountPerNode: 2,
 		},
-<<<<<<< HEAD
-	}, ddlSpan, 1000, 0, nil)
-=======
-	}, ddlSpan, nil, 1000, 0, false)
->>>>>>> 59077ec5
+	}, ddlSpan, nil, 1000, 0, nil, false)
 
 	// Create a large table with 10000 regions
 	totalSpan := common.TableIDToComparableSpan(0, int64(1))
