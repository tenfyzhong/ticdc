--- conflicted
+++ resolved
@@ -452,11 +452,7 @@
 		return nil
 	}
 
-<<<<<<< HEAD
-	kvStorage, err := keyspaceManager.GetStorage(keyspaceMeta.Name)
-=======
-	kvStorage, err := keyspaceManager.GetStorage(ctx, keyspaceName)
->>>>>>> 843f2b27
+	kvStorage, err := keyspaceManager.GetStorage(ctx, keyspaceMeta.Name)
 	if err != nil {
 		return err
 	}
