--- conflicted
+++ resolved
@@ -448,7 +448,7 @@
 	}, nil
 }
 
-<<<<<<< HEAD
+// FetchTableDDLEvents returns the ddl events which finishedTs are within the range (start, end]
 func (s *schemaStore) FetchTableDDLEvents(keyspaceID uint32, dispatcherID common.DispatcherID, tableID int64, tableFilter filter.Filter, start, end uint64) ([]commonEvent.DDLEvent, error) {
 	schemaStore, err := s.getKeyspaceSchemaStore(keyspaceID)
 	if err != nil {
@@ -456,11 +456,6 @@
 	}
 
 	currentResolvedTs := schemaStore.resolvedTs.Load()
-=======
-// FetchTableDDLEvents returns the ddl events which finishedTs are within the range (start, end]
-func (s *schemaStore) FetchTableDDLEvents(dispatcherID common.DispatcherID, tableID int64, tableFilter filter.Filter, start, end uint64) ([]commonEvent.DDLEvent, error) {
-	currentResolvedTs := s.resolvedTs.Load()
->>>>>>> 59077ec5
 	if end > currentResolvedTs {
 		log.Panic("end should not be greater than current resolved ts",
 			zap.Uint32("keyspaceID", keyspaceID),
@@ -482,11 +477,6 @@
 	if limit == 0 {
 		log.Panic("limit cannot be 0")
 	}
-
-	// HACK tenfyzhong 2025-09-13 20:51:37
-	// if keyspaceID == 0 {
-	// 	keyspaceID = 1
-	// }
 
 	schemaStore, err := s.getKeyspaceSchemaStore(keyspaceID)
 	if err != nil {
